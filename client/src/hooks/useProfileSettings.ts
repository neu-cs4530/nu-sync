import { useState, useEffect } from 'react';
import { useParams, useNavigate } from 'react-router-dom';
import {
  getUserByUsername,
  deleteUser,
  resetPassword,
  updateBiography,
  getMutualFriends,
  updatePrivacySettings,
} from '../services/userService';
<<<<<<< HEAD
import { SafeDatabaseUser, PrivacySettings } from '../types/types';
import useUserContext from './useUserContext';
import {
  checkSpotifyStatus,
  disconnectAllSpotifyAccounts,
  getCurrentlyPlaying,
  getSpotifyConflictStatus,
} from '../services/spotifyService';
=======
import { FriendConnection, SafeDatabaseUser } from '../types/types';
import useUserContext from './useUserContext';
import { checkSpotifyStatus, disconnectAllSpotifyAccounts, getCurrentlyPlaying, getSpotifyConflictStatus } from '../services/spotifyService';
import { getFriends } from '../services/friendService';
>>>>>>> d4aba217

const SERVER_URL = process.env.REACT_APP_SERVER_URL || 'http://localhost:8000';

// type for the currently playing song
type CurrentlyPlaying = {
  track: {
    name: string;
    artists: { name: string }[];
    external_urls: { spotify: string };
  };
  progress_ms: number;
  timestamp: number;
};

/**
 * A custom hook to encapsulate all logic/state for the ProfileSettings component.
 */
const useProfileSettings = () => {
  const { username } = useParams<{ username: string }>();
  const navigate = useNavigate();
  const { user: currentUser } = useUserContext();
  const [userData, setUserData] = useState<SafeDatabaseUser | null>(null);
  const [newPassword, setNewPassword] = useState('');
  const [confirmNewPassword, setConfirmNewPassword] = useState('');
  const [loading, setLoading] = useState(false);
  const [editBioMode, setEditBioMode] = useState(false);
  const [newBio, setNewBio] = useState('');
  const [successMessage, setSuccessMessage] = useState<string | null>(null);
  const [errorMessage, setErrorMessage] = useState<string | null>(null);
  const [mutualFriends, setMutualFriends] = useState<string[]>([]);
  const [mutualFriendsLoading, setMutualFriendsLoading] = useState(false);

  const [showVisibilityModal, setShowVisibilityModal] = useState(false);
  const [pendingVisibility, setPendingVisibility] = useState<
    'public' | 'private' | null
  >(null);
  const [profileVisibility, setProfileVisibility] = useState<
    'public' | 'private'
  >('private');

  // For delete-user confirmation modal
  const [showConfirmation, setShowConfirmation] = useState(false);
  const [pendingAction, setPendingAction] = useState<(() => void) | null>(null);

  const [showPassword, setShowPassword] = useState(false);

  const [loggedInSpotify, setLoggedInSpotify] = useState(false);

  const [currentPlayingSong, setCurrentPlayingSong] =
    useState<CurrentlyPlaying | null>(null);
  const [isCurrentlyPlayingSong, setIsCurrentlyPlayingSong] =
    useState<boolean>(false);

<<<<<<< HEAD
  const [showSpotifyConflictModal, setShowSpotifyConflictModal] =
    useState(false);
  const [conflictSpotifyUserId, setConflictSpotifyUserId] = useState<
    string | null
  >(null);
=======
  const [showSpotifyConflictModal, setShowSpotifyConflictModal] = useState(false);
  const [conflictSpotifyUserId, setConflictSpotifyUserId] = useState<string | null>(null);
  const [friendList, setFriendList] = useState<FriendConnection[]>([]);
  const [showFriendsModal, setShowFriendsModal] = useState(false);
>>>>>>> d4aba217

  const canEditProfile =
    currentUser.username && userData?.username
      ? currentUser.username === userData.username
      : false;

  useEffect(() => {
    const fetchConflictStatus = async () => {
      if (!username) return;

      try {
        const { conflict, spotifyUserId } =
          await getSpotifyConflictStatus(username);
        if (conflict && spotifyUserId) {
          setConflictSpotifyUserId(spotifyUserId);
          setShowSpotifyConflictModal(true);
        }
      } catch (err) {
        // console.error('Error checking Spotify conflict status:', err);
      }
    };

    fetchConflictStatus();
  }, [username]);

  useEffect(() => {
    if (!username) return undefined;

    const fetchUserData = async () => {
      try {
        setLoading(true);
        const data = await getUserByUsername(username);
        setUserData(data);
        if (data.privacySettings && data.privacySettings.profileVisibility) {
          setProfileVisibility(data.privacySettings.profileVisibility);
        } else {
          // Default to private
          setProfileVisibility('private');
        }
      } catch (error) {
        setErrorMessage('Error fetching user profile');
        setUserData(null);
      } finally {
        setLoading(false);
      }
    };

    const fetchCurrentSong = async () => {
      try {
        const currentlyPlaying = await getCurrentlyPlaying(username);
        const currentStatus = await checkSpotifyStatus(username);

        if (currentStatus.isConnected && currentlyPlaying.isPlaying) {
          setCurrentPlayingSong(currentlyPlaying);
          setIsCurrentlyPlayingSong(true);
        } else {
          setCurrentPlayingSong(null);
          setIsCurrentlyPlayingSong(false);
        }
      } catch (error) {
        setErrorMessage('Error fetching currently playing song');
        setIsCurrentlyPlayingSong(false);
      }
    };

    // automatically fetch the currently playing song every 'interval' seconds
    let interval: NodeJS.Timeout;

    fetchUserData().then(() => {
      fetchCurrentSong();
      interval = setInterval(() => {
        fetchCurrentSong();
      }, 10000);
    });

    return () => {
      clearInterval(interval);
      setCurrentPlayingSong(null);
      setIsCurrentlyPlayingSong(false);
    };
  }, [username]);

  // Fetch mutual friends only when viewing another user's profile
  useEffect(() => {
    if (!username || currentUser.username === username) return;

    const fetchMutualFriends = async () => {
      try {
        setMutualFriendsLoading(true);
        const friendsList: SafeDatabaseUser[] = await getMutualFriends(
          currentUser.username,
          username,
        );
        if ('error' in friendsList) {
          setErrorMessage("Couldn't fetch mutual friends.");
        }
        setMutualFriends(friendsList.map((friend) => friend.username));
      } catch {
        setMutualFriends([]);
      } finally {
        setMutualFriendsLoading(false);
      }
    };

    fetchMutualFriends();
  }, [username, userData, currentUser.username]);

  useEffect(() => {
    if (!username) return;

    const fetchFriends = async () => {
      try {
        const data = await getFriends(username);
        setFriendList(data);
      } catch {
        setFriendList([]);
      }
    };

    fetchFriends();
  }, [username]);

  /**
   * Toggles the visibility of the password fields.
   */
  const togglePasswordVisibility = () => {
    setShowPassword((prevState) => !prevState);
  };

  /**
   * Validate the password fields before attempting to reset.
   */
  const validatePasswords = () => {
    if (newPassword.trim() === '' || confirmNewPassword.trim() === '') {
      setErrorMessage('Please enter and confirm your new password.');
      return false;
    }
    if (newPassword !== confirmNewPassword) {
      setErrorMessage('Passwords do not match.');
      return false;
    }
    return true;
  };

  /**
   * Handler for resetting the password
   */
  const handleResetPassword = async () => {
    if (!username) return;
    if (!validatePasswords()) {
      return;
    }
    try {
      await resetPassword(username, newPassword);
      setSuccessMessage('Password reset successful!');
      setErrorMessage(null);
      setNewPassword('');
      setConfirmNewPassword('');
    } catch (error) {
      setErrorMessage('Failed to reset password.');
      setSuccessMessage(null);
    }
  };

  const handleUpdateBiography = async () => {
    if (!username) return;
    try {
      // Await the async call to update the biography
      const updatedUser = await updateBiography(username, newBio);

      // Ensure state updates occur sequentially after the API call completes
      await new Promise((resolve) => {
        setUserData(updatedUser); // Update the user data
        setEditBioMode(false); // Exit edit mode
        resolve(null); // Resolve the promise
      });

      setSuccessMessage('Biography updated!');
      setErrorMessage(null);
    } catch (error) {
      setErrorMessage('Failed to update biography.');
      setSuccessMessage(null);
    }
  };

  /**
   * Handler for updating the profile visibility setting
   */
  const handleUpdateProfileVisibility = async (
    newVisibility: 'public' | 'private',
  ) => {
    if (!username) return;

    try {
      const updatedSettings: PrivacySettings = {
        profileVisibility: newVisibility,
      };

      const updatedUser = await updatePrivacySettings(
        username,
        updatedSettings,
      );

      setProfileVisibility(newVisibility);
      setUserData(updatedUser);
      setShowVisibilityModal(false);
      setPendingVisibility(null);

      setSuccessMessage(`Profile is now ${newVisibility}`);
      setErrorMessage(null);
    } catch (error) {
      setErrorMessage('Failed to update profile visibility.');
      setSuccessMessage(null);
    }
  };

  /**
   * Handler for deleting the user (triggers confirmation modal)
   */
  const handleDeleteUser = () => {
    if (!username) return;
    setShowConfirmation(true);
    setPendingAction(() => async () => {
      try {
        await deleteUser(username);
        setSuccessMessage(`User "${username}" deleted successfully.`);
        setErrorMessage(null);
        navigate('/');
      } catch (error) {
        setErrorMessage('Failed to delete user.');
        setSuccessMessage(null);
      } finally {
        setShowConfirmation(false);
      }
    });
  };

  // handle logging a user into spotify
  const handleLoginUserSpotify = async () => {
    const storedUser = localStorage.getItem('user');
    if (!storedUser) {
      setErrorMessage('Please log in first');
      return;
    }

    const user = JSON.parse(storedUser);
    try {
      // store url to return to after spotify login
      localStorage.setItem('spotify_return_url', window.location.pathname);
      window.location.href = `${SERVER_URL}/spotify/auth/spotify?username=${user.username}`;
    } catch (error) {
      setErrorMessage('Failed to log into Spotify');
    }
  };

  const handleUnlinkAllAndRetry = async () => {
    if (!conflictSpotifyUserId) {
      return;
    }

    try {
      await disconnectAllSpotifyAccounts(conflictSpotifyUserId);
      setShowSpotifyConflictModal(false);
    } catch (err) {
      setErrorMessage('Failed to unlink Spotify accounts.');
    }
  };

  const openVisibilityConfirmation = (newVisibility: 'public' | 'private') => {
    setPendingVisibility(newVisibility);
    setShowVisibilityModal(true);
  };

  return {
    loggedInSpotify,
    setLoggedInSpotify,
    handleLoginUserSpotify,
    userData,
    newPassword,
    confirmNewPassword,
    setNewPassword,
    setConfirmNewPassword,
    loading,
    editBioMode,
    setEditBioMode,
    newBio,
    setNewBio,
    successMessage,
    errorMessage,
    showConfirmation,
    setShowConfirmation,
    pendingAction,
    setPendingAction,
    canEditProfile,
    showPassword,
    togglePasswordVisibility,
    handleResetPassword,
    handleUpdateBiography,
    handleDeleteUser,
    mutualFriends,
    mutualFriendsLoading,
    currentPlayingSong,
    isCurrentlyPlayingSong,
    setCurrentPlayingSong,
    setIsCurrentlyPlayingSong,
    showSpotifyConflictModal,
    setShowSpotifyConflictModal,
    handleUnlinkAllAndRetry,
<<<<<<< HEAD
    profileVisibility,
    setProfileVisibility,
    handleUpdateProfileVisibility,
    showVisibilityModal,
    setShowVisibilityModal,
    pendingVisibility,
    setPendingVisibility,
    openVisibilityConfirmation,
=======
    friendList, 
    showFriendsModal,
    setShowFriendsModal,
>>>>>>> d4aba217
  };
};

export default useProfileSettings;<|MERGE_RESOLUTION|>--- conflicted
+++ resolved
@@ -8,21 +8,10 @@
   getMutualFriends,
   updatePrivacySettings,
 } from '../services/userService';
-<<<<<<< HEAD
-import { SafeDatabaseUser, PrivacySettings } from '../types/types';
-import useUserContext from './useUserContext';
-import {
-  checkSpotifyStatus,
-  disconnectAllSpotifyAccounts,
-  getCurrentlyPlaying,
-  getSpotifyConflictStatus,
-} from '../services/spotifyService';
-=======
-import { FriendConnection, SafeDatabaseUser } from '../types/types';
+import { SafeDatabaseUser, PrivacySettings, FriendConnection } from '../types/types';
 import useUserContext from './useUserContext';
 import { checkSpotifyStatus, disconnectAllSpotifyAccounts, getCurrentlyPlaying, getSpotifyConflictStatus } from '../services/spotifyService';
 import { getFriends } from '../services/friendService';
->>>>>>> d4aba217
 
 const SERVER_URL = process.env.REACT_APP_SERVER_URL || 'http://localhost:8000';
 
@@ -76,18 +65,10 @@
   const [isCurrentlyPlayingSong, setIsCurrentlyPlayingSong] =
     useState<boolean>(false);
 
-<<<<<<< HEAD
-  const [showSpotifyConflictModal, setShowSpotifyConflictModal] =
-    useState(false);
-  const [conflictSpotifyUserId, setConflictSpotifyUserId] = useState<
-    string | null
-  >(null);
-=======
   const [showSpotifyConflictModal, setShowSpotifyConflictModal] = useState(false);
   const [conflictSpotifyUserId, setConflictSpotifyUserId] = useState<string | null>(null);
   const [friendList, setFriendList] = useState<FriendConnection[]>([]);
   const [showFriendsModal, setShowFriendsModal] = useState(false);
->>>>>>> d4aba217
 
   const canEditProfile =
     currentUser.username && userData?.username
@@ -396,7 +377,6 @@
     showSpotifyConflictModal,
     setShowSpotifyConflictModal,
     handleUnlinkAllAndRetry,
-<<<<<<< HEAD
     profileVisibility,
     setProfileVisibility,
     handleUpdateProfileVisibility,
@@ -405,11 +385,9 @@
     pendingVisibility,
     setPendingVisibility,
     openVisibilityConfirmation,
-=======
     friendList, 
     showFriendsModal,
     setShowFriendsModal,
->>>>>>> d4aba217
   };
 };
 
