--- conflicted
+++ resolved
@@ -10,14 +10,12 @@
 } from '../services/userService';
 import { SafeDatabaseUser, PrivacySettings } from '../types/types';
 import useUserContext from './useUserContext';
-<<<<<<< HEAD
 import {
   checkSpotifyStatus,
+  disconnectAllSpotifyAccounts,
   getCurrentlyPlaying,
+  getSpotifyConflictStatus,
 } from '../services/spotifyService';
-=======
-import { checkSpotifyStatus, disconnectAllSpotifyAccounts, getCurrentlyPlaying, getSpotifyConflictStatus } from '../services/spotifyService';
->>>>>>> 5a83a18b
 
 const SERVER_URL = process.env.REACT_APP_SERVER_URL || 'http://localhost:8000';
 
@@ -66,46 +64,11 @@
   const [isCurrentlyPlayingSong, setIsCurrentlyPlayingSong] =
     useState<boolean>(false);
 
-  const [showSpotifyConflictModal, setShowSpotifyConflictModal] = useState(false);
-  const [conflictSpotifyUserId, setConflictSpotifyUserId] = useState<string | null>(null);
-
   const canEditProfile =
     currentUser.username && userData?.username
       ? currentUser.username === userData.username
       : false;
 
-    useEffect(() => {
-      const fetchConflictStatus = async () => {
-        if (!username) return;
-
-        try {
-          const { conflict, spotifyUserId } = await getSpotifyConflictStatus(username);
-          if (conflict && spotifyUserId) {
-            setConflictSpotifyUserId(spotifyUserId);
-            setShowSpotifyConflictModal(true);
-          }
-        } catch (err) {
-          // console.error('Error checking Spotify conflict status:', err);
-        }
-      };
-
-      fetchConflictStatus();
-    }, [username]);
-
-
-    const handleUnlinkAllAndRetry = async () => {
-      if (!conflictSpotifyUserId) {
-        return;
-      }
-
-      try {
-        await disconnectAllSpotifyAccounts(conflictSpotifyUserId);
-        setShowSpotifyConflictModal(false);
-      } catch (err) {
-        setErrorMessage('Failed to unlink Spotify accounts.');
-      }
-    };
-  
   useEffect(() => {
     if (!username) return undefined;
 
@@ -351,15 +314,12 @@
     isCurrentlyPlayingSong,
     setCurrentPlayingSong,
     setIsCurrentlyPlayingSong,
-<<<<<<< HEAD
+    showSpotifyConflictModal,
+    setShowSpotifyConflictModal,
+    handleUnlinkAllAndRetry,
     profileVisibility,
     setProfileVisibility,
     handleUpdateProfileVisibility,
-=======
-    showSpotifyConflictModal,
-    setShowSpotifyConflictModal,
-    handleUnlinkAllAndRetry,
->>>>>>> 5a83a18b
   };
 };
 
