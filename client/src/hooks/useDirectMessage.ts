import { ObjectId } from 'mongodb';
import { useEffect, useRef, useState } from 'react';
import {
  ChatUpdatePayload,
  Message,
  MessageSearchResult,
  PopulatedDatabaseChat,
  SafeDatabaseUser,
} from '../types/types';
import useUserContext from './useUserContext';
<<<<<<< HEAD
import { createChat, getChatById, getChatsByUser, sendMessage } from '../services/chatService';
import { getSpotifyPlaylists } from '../services/spotifyService';

// type for spotify playlist
interface SpotifyPlaylist {
  collaborative: boolean;
  description: string;
  external_urls: {
    spotify: string;
  };
  href: string;
  id: string;
  images: { url: string }[]; // Simplified - you can make it richer if you want
  name: string;
  owner: {
    display_name: string;
    external_urls: { spotify: string };
    href: string;
    id: string;
    type: string;
    uri: string;
  };
  public: boolean;
  snapshot_id: string;
  tracks: {
    href: string;
    total: number;
  };
  type: string;
  uri: string;
}
=======
import {
  createChat,
  getChatById,
  getChatsByUser,
  sendMessage,
  searchMessages,
} from '../services/chatService';
>>>>>>> 8b5784a3

/**
 * useDirectMessage is a custom hook that provides state and functions for direct messaging between users.
 * It includes a selected user, messages, and a new message state.
 */

const useDirectMessage = () => {
  const { user, socket } = useUserContext();
  const [showCreatePanel, setShowCreatePanel] = useState<boolean>(false);
  const [chatToCreate, setChatToCreate] = useState<string>('');
  const [selectedChat, setSelectedChat] = useState<PopulatedDatabaseChat | null>(null);
  const [chats, setChats] = useState<PopulatedDatabaseChat[]>([]);
  const [newMessage, setNewMessage] = useState('');
  const [error, setError] = useState<string | null>(null);
  const [playlists, setPlaylists] = useState<SpotifyPlaylist[] | null>([]);
  const [showPlaylistDropdown, setShowPlaylistDropdown] = useState(false);
  const [selectedPlaylist, setSelectedPlaylist] = useState<SpotifyPlaylist | null>(null);

  const [highlightedMessageId, setHighlightedMessageId] = useState<ObjectId | null>(null);
  const [searchTerm, setSearchTerm] = useState('');
  const [searchResults, setSearchResults] = useState<MessageSearchResult[]>([]);
  const [searchError, setSearchError] = useState('');

  const messageRefs = useRef<Record<string, HTMLDivElement | null>>({});

  const handleJoinChat = (chatID: ObjectId) => {
    socket.emit('joinChat', String(chatID));
  };

  const handleSendMessage = async () => {
    if (newMessage.trim() && selectedChat?._id) {
      const message: Omit<Message, 'type'> = {
        msg: newMessage,
        msgFrom: user.username,
        msgDateTime: new Date(),
      };

      const chat = await sendMessage(message, selectedChat._id);

      setSelectedChat(chat);
      setError(null);
      setNewMessage('');
    } else {
      setError('Message cannot be empty');
    }
  };

  const handleChatSelect = async (chatID: ObjectId | undefined) => {
    if (!chatID) {
      setError('Invalid chat ID');
      return;
    }

    const chat = await getChatById(chatID);
    setSelectedChat(chat);
    handleJoinChat(chatID);
  };

  const handleUserSelect = (selectedUser: SafeDatabaseUser) => {
    setChatToCreate(selectedUser.username);
  };

  const handleCreateChat = async () => {
    if (!chatToCreate) {
      setError('Please select a user to chat with');
      return;
    }

    const chat = await createChat([user.username, chatToCreate]);
    setSelectedChat(chat);
    handleJoinChat(chat._id);
    setShowCreatePanel(false);
  };

<<<<<<< HEAD
  const fetchSpotifyPlaylists = async () => {
    try {
      const allPlaylists = await getSpotifyPlaylists(user.username);
      setPlaylists(allPlaylists || []);
      setShowPlaylistDropdown(true);
    }
    catch (e) {
      setError('Error fetching Spotify playlists');
    }
  }

  const handleSendSpotifyPlaylist = async () => {

    if (!selectedPlaylist || !selectedChat?._id) {
      setError('Please select a playlist');
      return;
    }

    if (selectedChat?._id) {

      const allPlaylists = await getSpotifyPlaylists(user.username);
      setPlaylists(allPlaylists);

      const message: Omit<Message, 'type'> = {
        msg: `Check out this playlist: ${selectedPlaylist.name}\n${selectedPlaylist.external_urls.spotify}`,
        msgFrom: user.username,
        msgDateTime: new Date(),
      };

      const chat = await sendMessage(message, selectedChat._id);
      setSelectedChat(chat);
      setError(null);
      setSelectedPlaylist(null);
      setShowPlaylistDropdown(false);
    } else {
      setError('No chat selected');
    }
  }
=======
  const handleSearch = async (e: React.FormEvent) => {
    e.preventDefault();
    if (!searchTerm.trim()) return;

    try {
      const results = await searchMessages(user.username, searchTerm.trim());
      setSearchResults(results);
      setSearchError('');
    } catch (err) {
      setSearchError((err as Error).message);
      setSearchResults([]);
    }
  };

  const handleSearchResultClick = async (result: MessageSearchResult) => {
    await handleChatSelect(result.chatId);
    setSearchTerm('');
    setSearchResults([]);
    setHighlightedMessageId(result._id);

    setTimeout(() => {
      const target = messageRefs.current[String(result._id)];
      if (target) {
        target.scrollIntoView({ behavior: 'smooth', block: 'center' });
      }
    }, 100);

    setTimeout(() => {
      setHighlightedMessageId(null);
    }, 1500);
  };
>>>>>>> 8b5784a3

  useEffect(() => {
    const fetchChats = async () => {
      const userChats = await getChatsByUser(user.username);
      setChats(userChats);
    };

    const handleChatUpdate = (chatUpdate: ChatUpdatePayload) => {
      const { chat, type } = chatUpdate;

      switch (type) {
        case 'created': {
          if (chat.participants.includes(user.username)) {
            setChats(prevChats => [chat, ...prevChats]);
          }
          return;
        }
        case 'newMessage': {
          setSelectedChat(chat);
          return;
        }
        case 'newParticipant': {
          if (chat.participants.includes(user.username)) {
            setChats(prevChats => {
              if (prevChats.some(c => chat._id === c._id)) {
                return prevChats.map(c => (c._id === chat._id ? chat : c));
              }
              return [chat, ...prevChats];
            });
          }
          return;
        }
        default: {
          setError('Invalid chat update type');
        }
      }
    };

    fetchChats();

    socket.on('chatUpdate', handleChatUpdate);

    return () => {
      socket.off('chatUpdate', handleChatUpdate);
      socket.emit('leaveChat', String(selectedChat?._id));
    };
  }, [user.username, socket, selectedChat?._id]);

  return {
    selectedChat,
    chatToCreate,
    chats,
    newMessage,
    setNewMessage,
    showCreatePanel,
    setShowCreatePanel,
    handleSendMessage,
    handleChatSelect,
    handleUserSelect,
    handleCreateChat,
    fetchSpotifyPlaylists,
    showPlaylistDropdown,
    playlists,
    selectedPlaylist,
    setSelectedPlaylist,
    handleSendSpotifyPlaylist,
    error,
    searchTerm,
    setSearchTerm,
    searchResults,
    searchError,
    handleSearch,
    handleSearchResultClick,
    highlightedMessageId,
    messageRefs,
  };
};

export default useDirectMessage;<|MERGE_RESOLUTION|>--- conflicted
+++ resolved
@@ -8,8 +8,13 @@
   SafeDatabaseUser,
 } from '../types/types';
 import useUserContext from './useUserContext';
-<<<<<<< HEAD
-import { createChat, getChatById, getChatsByUser, sendMessage } from '../services/chatService';
+import {
+  createChat,
+  getChatById,
+  getChatsByUser,
+  sendMessage,
+  searchMessages,
+} from '../services/chatService';
 import { getSpotifyPlaylists } from '../services/spotifyService';
 
 // type for spotify playlist
@@ -40,15 +45,6 @@
   type: string;
   uri: string;
 }
-=======
-import {
-  createChat,
-  getChatById,
-  getChatsByUser,
-  sendMessage,
-  searchMessages,
-} from '../services/chatService';
->>>>>>> 8b5784a3
 
 /**
  * useDirectMessage is a custom hook that provides state and functions for direct messaging between users.
@@ -123,7 +119,6 @@
     setShowCreatePanel(false);
   };
 
-<<<<<<< HEAD
   const fetchSpotifyPlaylists = async () => {
     try {
       const allPlaylists = await getSpotifyPlaylists(user.username);
@@ -162,7 +157,7 @@
       setError('No chat selected');
     }
   }
-=======
+
   const handleSearch = async (e: React.FormEvent) => {
     e.preventDefault();
     if (!searchTerm.trim()) return;
@@ -194,7 +189,6 @@
       setHighlightedMessageId(null);
     }, 1500);
   };
->>>>>>> 8b5784a3
 
   useEffect(() => {
     const fetchChats = async () => {
