import { ObjectId } from 'mongodb';
import { useEffect, useRef, useState } from 'react';
import {
  ChatUpdatePayload,
  Message,
  MessageSearchResult,
  PopulatedDatabaseChat,
  SafeDatabaseUser,
} from '../types/types';
import useUserContext from './useUserContext';
import {
  createChat,
  getChatById,
  getChatsByUser,
  sendMessage,
  searchMessages,
} from '../services/chatService';
import useSpotifySharing from './useSpotifySharing';



/**
 * useDirectMessage is a custom hook that provides state and functions for direct messaging between users.
 * It includes a selected user, messages, and a new message state.
 */

const useDirectMessage = () => {
  const { user, socket } = useUserContext();
  const [showCreatePanel, setShowCreatePanel] = useState<boolean>(false);
  const [chatToCreate, setChatToCreate] = useState<string>('');
  const [selectedChat, setSelectedChat] =
    useState<PopulatedDatabaseChat | null>(null);
  const [chats, setChats] = useState<PopulatedDatabaseChat[]>([]);
  const [newMessage, setNewMessage] = useState('');
  const [error, setError] = useState<string | null>(null);

  const [highlightedMessageId, setHighlightedMessageId] =
    useState<ObjectId | null>(null);
  const [searchTerm, setSearchTerm] = useState('');
  const [searchResults, setSearchResults] = useState<MessageSearchResult[]>([]);
  const [searchError, setSearchError] = useState('');

  const messageRefs = useRef<Record<string, HTMLDivElement | null>>({});

  const handleJoinChat = (chatID: ObjectId) => {
    socket.emit('joinChat', String(chatID));
  };

  const spotifySharing = useSpotifySharing(selectedChat?._id);

  const handleSendMessage = async () => {
    if (newMessage.trim() && selectedChat?._id) {
      const message: Omit<Message, 'type'> = {
        msg: newMessage,
        msgFrom: user.username,
        msgDateTime: new Date(),
      };

      const chat = await sendMessage(message, selectedChat._id);

      setSelectedChat(chat);
      setError(null);
      setNewMessage('');
    } else {
      setError('Message cannot be empty');
    }
  };

  const handleChatSelect = async (chatID: ObjectId | undefined) => {
    if (!chatID) {
      setError('Invalid chat ID');
      return;
    }

    const chat = await getChatById(chatID);
    setSelectedChat(chat);
    handleJoinChat(chatID);
  };

  const handleUserSelect = (selectedUser: SafeDatabaseUser) => {
    setChatToCreate(selectedUser.username);
  };

  const handleCreateChat = async () => {
    const chat = await createChat([user.username, chatToCreate]);
    setSelectedChat(chat);
    handleJoinChat(chat._id);
    setShowCreatePanel(false);
  };

<<<<<<< HEAD
=======
  const fetchSpotifyPlaylists = async () => {
    try {
      const allPlaylists = await getSpotifyPlaylists(user.username);
      setPlaylists(allPlaylists || []);
      setShowPlaylistDropdown(true);
    } catch (e) {
      setError('Error fetching Spotify playlists');
    }
  };

  const handleDirectChatWithFriend = async (username: string) => {
    try {
      const latestChats = await getChatsByUser(user.username);

      // Check if a chat already exists
      const existingChat = latestChats.find(
        (chat) =>
          chat.participants.length === 2 &&
          chat.participants.includes(user.username) &&
          chat.participants.includes(username),
      );

      if (existingChat) {
        // If chat exists, just select it
        setSelectedChat(existingChat);
        handleJoinChat(existingChat._id);
      } else {
        // Create new chat only if one doesn't exist
        const chat = await createChat([user.username, username]);
        setSelectedChat(chat);
        handleJoinChat(chat._id);
      }

      setShowCreatePanel(false);
    } catch (err) {
      setError(`Failed to create chat: ${(err as Error).message}`);
    }
  };

  const handleSendSpotifyPlaylist = async () => {
    if (!selectedPlaylist || !selectedChat?._id) {
      setError('Please select a playlist');
      return;
    }

    if (selectedChat?._id) {
      const allPlaylists = await getSpotifyPlaylists(user.username);
      setPlaylists(allPlaylists);

      const message: Omit<Message, 'type'> = {
        msg: `Check out this playlist: ${selectedPlaylist.name}\n${selectedPlaylist.external_urls.spotify}`,
        msgFrom: user.username,
        msgDateTime: new Date(),
      };

      const chat = await sendMessage(message, selectedChat._id);
      setSelectedChat(chat);
      setError(null);
      setSelectedPlaylist(null);
      setShowPlaylistDropdown(false);
    } else {
      setError('No chat selected');
    }
  };

>>>>>>> 049ac887
  const handleSearch = async (e: React.FormEvent) => {
    e.preventDefault();
    if (!searchTerm.trim()) return;

    try {
      const results = await searchMessages(user.username, searchTerm.trim());
      setSearchResults(results);
      setSearchError('');
    } catch (err) {
      setSearchError((err as Error).message);
      setSearchResults([]);
    }
  };

  const handleSearchResultClick = async (result: MessageSearchResult) => {
    await handleChatSelect(result.chatId);
    setSearchTerm('');
    setSearchResults([]);
    setHighlightedMessageId(result._id);

    setTimeout(() => {
      const target = messageRefs.current[String(result._id)];
      if (target) {
        target.scrollIntoView({ behavior: 'smooth', block: 'center' });
      }
    }, 100);

    setTimeout(() => {
      setHighlightedMessageId(null);
    }, 1500);
  };

  useEffect(() => {
    const fetchChats = async () => {
      const userChats = await getChatsByUser(user.username);
      setChats(userChats);
    };

    const handleChatUpdate = (chatUpdate: ChatUpdatePayload) => {
      const { chat, type } = chatUpdate;

      switch (type) {
        case 'created': {
          if (chat.participants.includes(user.username)) {
            setChats((prevChats) => [chat, ...prevChats]);
          }
          return;
        }
        case 'newMessage': {
          setSelectedChat(chat);
          return;
        }
        case 'newParticipant': {
          if (chat.participants.includes(user.username)) {
            setChats((prevChats) => {
              if (prevChats.some((c) => chat._id === c._id)) {
                return prevChats.map((c) => (c._id === chat._id ? chat : c));
              }
              return [chat, ...prevChats];
            });
          }
          return;
        }
        default: {
          setError('Invalid chat update type');
        }
      }
    };

    fetchChats();

    socket.on('chatUpdate', handleChatUpdate);

    return () => {
      socket.off('chatUpdate', handleChatUpdate);
      socket.emit('leaveChat', String(selectedChat?._id));
    };
  }, [user.username, socket, selectedChat?._id]);

  return {
    selectedChat,
    chatToCreate,
    chats,
    newMessage,
    setNewMessage,
    showCreatePanel,
    setShowCreatePanel,
    handleSendMessage,
    handleChatSelect,
    handleUserSelect,
    handleCreateChat,
    error,
    searchTerm,
    setSearchTerm,
    searchResults,
    searchError,
    handleSearch,
    handleSearchResultClick,
    highlightedMessageId,
    messageRefs,
<<<<<<< HEAD
    spotifySharing,
=======
    handleDirectChatWithFriend,
>>>>>>> 049ac887
  };
};

export default useDirectMessage;<|MERGE_RESOLUTION|>--- conflicted
+++ resolved
@@ -88,18 +88,6 @@
     setShowCreatePanel(false);
   };
 
-<<<<<<< HEAD
-=======
-  const fetchSpotifyPlaylists = async () => {
-    try {
-      const allPlaylists = await getSpotifyPlaylists(user.username);
-      setPlaylists(allPlaylists || []);
-      setShowPlaylistDropdown(true);
-    } catch (e) {
-      setError('Error fetching Spotify playlists');
-    }
-  };
-
   const handleDirectChatWithFriend = async (username: string) => {
     try {
       const latestChats = await getChatsByUser(user.username);
@@ -129,33 +117,7 @@
     }
   };
 
-  const handleSendSpotifyPlaylist = async () => {
-    if (!selectedPlaylist || !selectedChat?._id) {
-      setError('Please select a playlist');
-      return;
-    }
-
-    if (selectedChat?._id) {
-      const allPlaylists = await getSpotifyPlaylists(user.username);
-      setPlaylists(allPlaylists);
-
-      const message: Omit<Message, 'type'> = {
-        msg: `Check out this playlist: ${selectedPlaylist.name}\n${selectedPlaylist.external_urls.spotify}`,
-        msgFrom: user.username,
-        msgDateTime: new Date(),
-      };
-
-      const chat = await sendMessage(message, selectedChat._id);
-      setSelectedChat(chat);
-      setError(null);
-      setSelectedPlaylist(null);
-      setShowPlaylistDropdown(false);
-    } else {
-      setError('No chat selected');
-    }
-  };
-
->>>>>>> 049ac887
+
   const handleSearch = async (e: React.FormEvent) => {
     e.preventDefault();
     if (!searchTerm.trim()) return;
@@ -256,11 +218,8 @@
     handleSearchResultClick,
     highlightedMessageId,
     messageRefs,
-<<<<<<< HEAD
     spotifySharing,
-=======
     handleDirectChatWithFriend,
->>>>>>> 049ac887
   };
 };
 
