--- conflicted
+++ resolved
@@ -62,12 +62,7 @@
   const [error, setError] = useState<string | null>(null);
   const [playlists, setPlaylists] = useState<SpotifyPlaylist[] | null>([]);
   const [showPlaylistDropdown, setShowPlaylistDropdown] = useState(false);
-<<<<<<< HEAD
-  const [selectedPlaylist, setSelectedPlaylist] =
-    useState<SpotifyPlaylist | null>(null);
-=======
   const [selectedPlaylist, setSelectedPlaylist] = useState<SpotifyPlaylist | null>(null);
->>>>>>> a0e635fc
 
   const [highlightedMessageId, setHighlightedMessageId] =
     useState<ObjectId | null>(null);
@@ -126,7 +121,6 @@
       const allPlaylists = await getSpotifyPlaylists(user.username);
       setPlaylists(allPlaylists || []);
       setShowPlaylistDropdown(true);
-<<<<<<< HEAD
     } catch (e) {
       setError('Error fetching Spotify playlists');
     }
@@ -134,7 +128,6 @@
 
   const handleDirectChatWithFriend = async (username: string) => {
     try {
-      // Get the latest chats from server first
       const latestChats = await getChatsByUser(user.username);
 
       // Check if a chat already exists
@@ -163,26 +156,12 @@
   };
 
   const handleSendSpotifyPlaylist = async () => {
-=======
-    }
-    catch (e) {
-      setError('Error fetching Spotify playlists');
-    }
-  }
-
-  const handleSendSpotifyPlaylist = async () => {
-
->>>>>>> a0e635fc
     if (!selectedPlaylist || !selectedChat?._id) {
       setError('Please select a playlist');
       return;
     }
 
     if (selectedChat?._id) {
-<<<<<<< HEAD
-=======
-
->>>>>>> a0e635fc
       const allPlaylists = await getSpotifyPlaylists(user.username);
       setPlaylists(allPlaylists);
 
@@ -200,11 +179,7 @@
     } else {
       setError('No chat selected');
     }
-<<<<<<< HEAD
-  };
-=======
-  }
->>>>>>> a0e635fc
+  };
 
   const handleSearch = async (e: React.FormEvent) => {
     e.preventDefault();
