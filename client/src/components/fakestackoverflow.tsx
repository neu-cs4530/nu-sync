--- conflicted
+++ resolved
@@ -29,17 +29,6 @@
   socket: FakeSOSocket | null;
   children: JSX.Element;
 }) => {
-<<<<<<< HEAD
-  if (!user || !socket) {
-    return <Navigate to="/" />;
-  }
-
-  return (
-    <UserContext.Provider value={{ user, socket }}>
-      {children}
-    </UserContext.Provider>
-  );
-=======
   const location = useLocation();
   const storedUser = localStorage.getItem('user');
   const isSpotifyCallback = location.search.includes('spotify_data');
@@ -64,7 +53,6 @@
 
   // Default case - redirect to login
   return <Navigate to='/' />;
->>>>>>> cfae4139
 };
 
 /**
