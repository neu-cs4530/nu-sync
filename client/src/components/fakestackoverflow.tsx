import React, { useState, useEffect, useCallback } from 'react';
import { Routes, Route, Navigate, useLocation } from 'react-router-dom';
import Layout from './layout';
import Login from './auth/login';
import {
  FakeSOSocket,
  SafeDatabaseUser,
  FriendRequestUpdatePayload,
  ChatUpdatePayload,
} from '../types/types';
import LoginContext from '../contexts/LoginContext';
import UserContext from '../contexts/UserContext';
import QuestionPage from './main/questionPage';
import TagPage from './main/tagPage';
import NewQuestionPage from './main/newQuestion';
import NewAnswerPage from './main/newAnswer';
import AnswerPage from './main/answerPage';
import MessagingPage from './main/messagingPage';
import DirectMessage from './main/directMessage';
import Signup from './auth/signup';
import UsersListPage from './main/usersListPage';
import ProfileSettings from './profileSettings';
import AllGamesPage from './main/games/allGamesPage';
import GamePage from './main/games/gamePage';
import FriendsListPage from './main/friendsListPage';
import FriendRequestPage from './main/friendRequestPage/friendRequestPage';
import NotificationContext, {
  Notification,
} from '../contexts/NotificationContext';
import NotificationContainer from './main/notifications/NotificationContainer';
import { getChatsByUser } from '../services/chatService';

const ProtectedRoute = ({
  user,
  socket,
  children,
}: {
  user: SafeDatabaseUser | null;
  socket: FakeSOSocket | null;
  children: JSX.Element;
}) => {
  const location = useLocation();
  const storedUser = localStorage.getItem('user');
  const isSpotifyCallback = location.search.includes('spotify_data');

  // If no user data at all, redirect to login
  if (!user && !storedUser) {
    return <Navigate to="/" />;
  }

  // For Spotify callback, redirect to user profile
  if (isSpotifyCallback) {
    const currentUser = user || (storedUser ? JSON.parse(storedUser) : null);
    if (currentUser) {
      return <Navigate to={`/user/${currentUser.username}`} replace />;
    }
  }

  // Normal case - require both user and socket
  if (user && socket) {
    return (
      <UserContext.Provider value={{ user, socket }}>
        {children}
      </UserContext.Provider>
    );
  }

  // Default case - redirect to login
  return <Navigate to="/" />;
};


const shouldShowNotification = (user: SafeDatabaseUser, senderUsername: string): boolean => {
  const { status, busySettings } = user.onlineStatus || {};

  // console.log('[notif check]', { status, busySettings });

  if (status === 'online' || status === 'away') return true;
  if (status === 'invisible') return false;

  if (status === 'busy') {
    if (busySettings?.muteScope === 'everyone') return false;
    if (busySettings?.muteScope === 'friends-only') {
      return user.friends?.includes(senderUsername) ?? false;
    }
  }

  return true;
};


/**
 * Represents the main component of the application.
 * It manages the state for search terms and the main title.
 */
const FakeStackOverflow = ({ socket }: { socket: FakeSOSocket | null }) => {
  const [user, setUser] = useState<SafeDatabaseUser | null>(() => {
    // gets user data from local storage
    const storedUser = localStorage.getItem('user');
    return storedUser ? JSON.parse(storedUser) : null;
  });
  const [notifications, setNotifications] = useState<Notification[]>([]);

  useEffect(() => {
    const handleBeforeUnload = () => {
      if (socket && user?.username) {
        socket.emit('logout_user', user.username);
      }
    };

    window.addEventListener('beforeunload', handleBeforeUnload);

    return () => {
      window.removeEventListener('beforeunload', handleBeforeUnload);
    };
  }, [socket, user]);

  const removeNotification = useCallback((id: string) => {
    setNotifications((prev) =>
      prev.filter((notification) => notification.id !== id),
    );
  }, []);

  const addNotification = useCallback(
    (notification: Omit<Notification, 'id'>) => {
      const id = Math.random().toString(36).substring(2, 9);
      const newNotification = { ...notification, id };

      setNotifications((prev) => [newNotification, ...prev]);

      setTimeout(() => {
        removeNotification(id);
      }, 5000);
    },
    [removeNotification],
  );

  // update user data if needed
  useEffect(() => {
    if (user) {
      localStorage.setItem('user', JSON.stringify(user));
    } else {
      localStorage.removeItem('user');
    }
  }, [user]);
  

  useEffect(() => {
    if (user?.username && socket) {
      socket.emit('connect_user', user.username);
      // console.log('Sent connect_user event for', user.username);
    }
  }, [user?.username, socket]);

  useEffect(() => {
    if (!user || !socket) return;

    const joinAllUserChats = async () => {
      try {
        const chats = await getChatsByUser(user.username);

        for (const chat of chats) {
          socket.emit('joinChat', String(chat._id));
        }
      } catch (err) {
        // console.error('Failed to join chat rooms:', err);
      }
    };

    joinAllUserChats();
  }, [user, socket]);


  useEffect(() => {
    if (!socket || !user) return () => {};

    const handleFriendRequestUpdate = (payload: FriendRequestUpdatePayload) => {
      const { friendRequest, type } = payload;

<<<<<<< HEAD
      // New friend request received on private account
      if (
        type === 'created' &&
        friendRequest.recipient.username === user.username
      ) {
        if (friendRequest.status === 'accepted') {
          addNotification({
            message: `${friendRequest.requester.username} added you as a friend`,
            link: '/friends',
          });
        } else {
          // Normal pending request (private profile)
=======
      if (type === 'created' && friendRequest.recipient.username === user.username) {
        // console.log('STATUS CHECK:', user.onlineStatus);
        if (shouldShowNotification(user, friendRequest.requester.username)) {
>>>>>>> d4aba217
          addNotification({
            message: `${friendRequest.requester.username} sent you a friend request`,
            link: '/requests',
          });
        }
<<<<<<< HEAD
      }
      // Friend request accepted
      else if (
=======
      } else if (
>>>>>>> d4aba217
        type === 'updated' &&
        friendRequest.status === 'accepted' &&
        friendRequest.requester.username === user.username
      ) {
        if (shouldShowNotification(user, friendRequest.recipient.username)) {
          addNotification({
            message: `${friendRequest.recipient.username} accepted your friend request`,
            link: '/friends',
          });
        }
      }
    };

    const handleChatUpdate = (payload: ChatUpdatePayload) => {
      const { chat, type } = payload;

      if (type === 'created') {
        if (chat.participants.includes(user.username)) {
          socket.emit('joinChat', String(chat._id));
        }
        return;
      }

      if (type === 'newMessage') {
        const lastMessage = chat.messages[chat.messages.length - 1];
        const fromUser = lastMessage.msgFrom;

        if (fromUser !== user.username && shouldShowNotification(user, fromUser)) {
          addNotification({
            message: `New message from ${fromUser}`,
            link: '/messaging/direct-message',
          });
        }
      }
    };

    const handleUserUpdate = (payload: { user: SafeDatabaseUser; type: string }) => {
      if (payload.user.username === user.username) {
        // console.log('Updating user status from socket:', payload.user.onlineStatus);
        setUser(payload.user);
      }
    };

    socket.on('friendRequestUpdate', handleFriendRequestUpdate);
    socket.on('chatUpdate', handleChatUpdate);
    socket.on('userUpdate', handleUserUpdate);
    
    return () => {
      socket.off('friendRequestUpdate', handleFriendRequestUpdate);
      socket.off('chatUpdate', handleChatUpdate);
      socket.off('userUpdate', handleUserUpdate);
    };
  }, [socket, user, addNotification]);

  return (
    <LoginContext.Provider value={{ setUser }}>
      <NotificationContext.Provider
        value={{
          notifications,
          addNotification,
          removeNotification,
        }}
      >
        {user && socket && <NotificationContainer />}

        <Routes>
          {/* Public Route */}
          <Route path="/" element={<Login />} />
          <Route path="/signup" element={<Signup />} />
          {/* Protected Routes */}
          {
            <Route
              element={
                <ProtectedRoute user={user} socket={socket}>
                  <Layout />
                </ProtectedRoute>
              }
            >
              <Route path="/home" element={<QuestionPage />} />
              <Route path="tags" element={<TagPage />} />
              <Route path="/messaging" element={<MessagingPage />} />
              <Route
                path="/messaging/direct-message"
                element={<DirectMessage />}
              />
              <Route path="/question/:qid" element={<AnswerPage />} />
              <Route path="/new/question" element={<NewQuestionPage />} />
              <Route path="/new/answer/:qid" element={<NewAnswerPage />} />
              <Route path="/users" element={<UsersListPage />} />
              <Route path="/user/:username" element={<ProfileSettings />} />
              <Route path="/games" element={<AllGamesPage />} />
              <Route path="/games/:gameID" element={<GamePage />} />
              <Route path="/friends" element={<FriendsListPage />} />
              <Route path="/requests" element={<FriendRequestPage />} />
            </Route>
          }
        </Routes>
      </NotificationContext.Provider>
    </LoginContext.Provider>
  );
};

export default FakeStackOverflow;<|MERGE_RESOLUTION|>--- conflicted
+++ resolved
@@ -177,7 +177,6 @@
     const handleFriendRequestUpdate = (payload: FriendRequestUpdatePayload) => {
       const { friendRequest, type } = payload;
 
-<<<<<<< HEAD
       // New friend request received on private account
       if (
         type === 'created' &&
@@ -190,23 +189,14 @@
           });
         } else {
           // Normal pending request (private profile)
-=======
-      if (type === 'created' && friendRequest.recipient.username === user.username) {
-        // console.log('STATUS CHECK:', user.onlineStatus);
-        if (shouldShowNotification(user, friendRequest.requester.username)) {
->>>>>>> d4aba217
           addNotification({
             message: `${friendRequest.requester.username} sent you a friend request`,
             link: '/requests',
           });
         }
-<<<<<<< HEAD
       }
       // Friend request accepted
       else if (
-=======
-      } else if (
->>>>>>> d4aba217
         type === 'updated' &&
         friendRequest.status === 'accepted' &&
         friendRequest.requester.username === user.username
