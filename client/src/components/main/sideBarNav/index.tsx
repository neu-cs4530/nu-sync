import React, { useState, useRef, useEffect } from 'react';
import { NavLink, useLocation } from 'react-router-dom';
import StatusPopup from '../statusPopup';
import useUserStatus from '../../../hooks/useUserStatus';
import useUserContext from '../../../hooks/useUserContext';

/**
 * Sidebar navigation component with status indicator matching the profile style.
 */
const SideBarNav = () => {
  const [showOptions, setShowOptions] = useState(false);
  const [showStatusPopup, setShowStatusPopup] = useState(false);
  const statusRef = useRef<HTMLDivElement>(null);
  const { user } = useUserContext();
  const { updateStatus } = useUserStatus();
  const location = useLocation();

  const isMessagingParentActive = location.pathname === '/messaging';
  const isDirectMessageActive =
    location.pathname === '/messaging/direct-message';

  const toggleOptions = () => {
    setShowOptions(!showOptions);
  };

  useEffect(() => {
    const handleClickOutside = (event: MouseEvent) => {
      if (
        statusRef.current &&
        !statusRef.current.contains(event.target as Node)
      ) {
        setShowStatusPopup(false);
      }
    };

    if (showStatusPopup) {
      document.addEventListener('mousedown', handleClickOutside);
    } else {
      document.removeEventListener('mousedown', handleClickOutside);
    }

    return () => {
      document.removeEventListener('mousedown', handleClickOutside);
    };
  }, [showStatusPopup]);

  const handleStatusSelect = async (
    newStatus: 'online' | 'away' | 'busy' | 'invisible',
    newBusyScope?: 'friends-only' | 'everyone',
  ) => {
    await updateStatus(newStatus, newBusyScope);
    setShowStatusPopup(false);
  };

  // Function to get status color
  const getStatusColor = (status: unknown) => {
    switch (status) {
      case 'online':
        return 'bg-green-500';
      case 'away':
        return 'bg-yellow-500';
      case 'busy':
        return 'bg-red-500';
      case 'invisible':
        return 'bg-gray-400';
      default:
        return 'bg-green-500';
    }
  };

  return (
    <div className="h-full w-56 bg-gray-50 border-r border-gray-200 flex flex-col">
      {/* Main navigation */}
      <div className="flex-1 px-2 py-4">
        <NavLink
          to="/home"
          className={({ isActive }) => `
            flex items-center px-3 py-2 mb-2 rounded text-sm font-medium
            ${
              isActive
                ? 'bg-[#4361ee] text-white shadow-sm'
                : 'text-gray-700 hover:bg-gray-100'
            }
          `}
        >
          Questions
        </NavLink>

        <NavLink
          to="/tags"
          className={({ isActive }) => `
            flex items-center px-3 py-2 mb-2 rounded text-sm font-medium
            ${
              isActive
                ? 'bg-[#4361ee] text-white shadow-sm'
                : 'text-gray-700 hover:bg-gray-100'
            }
          `}
        >
          Tags
        </NavLink>

<<<<<<< HEAD
        <div className="mb-2">
          <NavLink
            to="/messaging"
            className={({ isActive }) => `
              flex items-center px-3 py-2 rounded text-sm font-medium
              ${
                isActive
                  ? 'bg-[#4361ee] text-white shadow-sm'
                  : 'text-gray-700 hover:bg-gray-100'
              }
            `}
            onClick={toggleOptions}
          >
            Messaging
          </NavLink>

          {showOptions && (
            <div className="ml-3 mt-1 border-l-2 border-gray-300 pl-2">
              <NavLink
                to="/messaging"
                className={({ isActive }) => `
                  flex items-center px-2 py-1.5 rounded text-sm
                  ${
                    isActive
                      ? 'bg-[#4361ee] text-white shadow-sm'
                      : 'text-gray-600 hover:bg-gray-100'
                  }
                `}
              >
                Global Messages
              </NavLink>

              <NavLink
                to="/messaging/direct-message"
                className={({ isActive }) => `
                  flex items-center px-2 py-1.5 rounded text-sm
                  ${
                    isActive
                      ? 'bg-[#4361ee] text-white shadow-sm'
                      : 'text-gray-600 hover:bg-gray-100'
                  }
                `}
              >
                Direct Messages
              </NavLink>
            </div>
          )}
        </div>
=======
        <div
          className={`
        flex items-center px-3 py-2 rounded text-sm font-medium
        ${
          isMessagingParentActive || isDirectMessageActive
            ? 'bg-[#4361ee] text-white shadow-sm'
            : 'text-gray-700 hover:bg-gray-100'
        }
      `}
          onClick={toggleOptions}
        >
          Messaging
        </div>

        {showOptions && (
          <div className="ml-4 mt-1 flex flex-col space-y-1">
            <NavLink
              to="/messaging"
              className={`
            flex items-center px-2 py-1.5 rounded text-sm
            ${
              isMessagingParentActive && !isDirectMessageActive
                ? 'bg-[#4361ee] text-white shadow-sm'
                : 'text-gray-600 hover:bg-gray-100'
            }
          `}
            >
              Global Messages
            </NavLink>

            <NavLink
              to="/messaging/direct-message"
              className={`
            flex items-center px-2 py-1.5 rounded text-sm
            ${
              isDirectMessageActive
                ? 'bg-[#4361ee] text-white shadow-sm'
                : 'text-gray-600 hover:bg-gray-100'
            }
          `}
            >
              Direct Messages
            </NavLink>
          </div>
        )}
>>>>>>> 2c8da74e

        <NavLink
          to="/users"
          className={({ isActive }) => `
            flex items-center px-3 py-2 mb-2 rounded text-sm font-medium
            ${
              isActive
                ? 'bg-[#4361ee] text-white shadow-sm'
                : 'text-gray-700 hover:bg-gray-100'
            }
          `}
        >
          Users
        </NavLink>

        <NavLink
          to="/games"
          className={({ isActive }) => `
            flex items-center px-3 py-2 mb-2 rounded text-sm font-medium
            ${
              isActive
                ? 'bg-[#4361ee] text-white shadow-sm'
                : 'text-gray-700 hover:bg-gray-100'
            }
          `}
        >
          Games
        </NavLink>

        <NavLink
          to="/friends"
          className={({ isActive }) => `
            flex items-center px-3 py-2 mb-2 rounded text-sm font-medium
            ${
              isActive
                ? 'bg-[#4361ee] text-white shadow-sm'
                : 'text-gray-700 hover:bg-gray-100'
            }
          `}
        >
          Friends
        </NavLink>

        <NavLink
          to="/requests"
          className={({ isActive }) => `
            flex items-center px-3 py-2 mb-2 rounded text-sm font-medium
            ${
              isActive
                ? 'bg-[#4361ee] text-white shadow-sm'
                : 'text-gray-700 hover:bg-gray-100'
            }
          `}
        >
          Requests
        </NavLink>
      </div>

      {/* User status section at bottom */}
      <div className="p-3 border-t border-gray-200" ref={statusRef}>
        <div
          className="flex items-center px-3 py-2 rounded text-sm font-medium text-gray-700 hover:bg-gray-100 transition-colors cursor-pointer"
          onClick={() => setShowStatusPopup(!showStatusPopup)}
        >
          {/* Profile-style status indicator */}
          <div className="flex items-center">
            <span className="mr-2">{user.username || 'Online'}</span>
            <div
              className={`w-3 h-3 rounded-full ${getStatusColor(user.onlineStatus?.status || 'online')}`}
            ></div>
          </div>
        </div>

        {showStatusPopup && (
          <StatusPopup
            username={user.username}
            currentStatus={user.onlineStatus?.status || 'online'}
            currentBusyScope={user.onlineStatus?.busySettings?.muteScope}
            onClose={() => setShowStatusPopup(false)}
            onSelect={handleStatusSelect}
          />
        )}
      </div>
    </div>
  );
};

export default SideBarNav;<|MERGE_RESOLUTION|>--- conflicted
+++ resolved
@@ -100,56 +100,6 @@
           Tags
         </NavLink>
 
-<<<<<<< HEAD
-        <div className="mb-2">
-          <NavLink
-            to="/messaging"
-            className={({ isActive }) => `
-              flex items-center px-3 py-2 rounded text-sm font-medium
-              ${
-                isActive
-                  ? 'bg-[#4361ee] text-white shadow-sm'
-                  : 'text-gray-700 hover:bg-gray-100'
-              }
-            `}
-            onClick={toggleOptions}
-          >
-            Messaging
-          </NavLink>
-
-          {showOptions && (
-            <div className="ml-3 mt-1 border-l-2 border-gray-300 pl-2">
-              <NavLink
-                to="/messaging"
-                className={({ isActive }) => `
-                  flex items-center px-2 py-1.5 rounded text-sm
-                  ${
-                    isActive
-                      ? 'bg-[#4361ee] text-white shadow-sm'
-                      : 'text-gray-600 hover:bg-gray-100'
-                  }
-                `}
-              >
-                Global Messages
-              </NavLink>
-
-              <NavLink
-                to="/messaging/direct-message"
-                className={({ isActive }) => `
-                  flex items-center px-2 py-1.5 rounded text-sm
-                  ${
-                    isActive
-                      ? 'bg-[#4361ee] text-white shadow-sm'
-                      : 'text-gray-600 hover:bg-gray-100'
-                  }
-                `}
-              >
-                Direct Messages
-              </NavLink>
-            </div>
-          )}
-        </div>
-=======
         <div
           className={`
         flex items-center px-3 py-2 rounded text-sm font-medium
@@ -195,7 +145,6 @@
             </NavLink>
           </div>
         )}
->>>>>>> 2c8da74e
 
         <NavLink
           to="/users"
