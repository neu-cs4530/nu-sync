--- conflicted
+++ resolved
@@ -23,14 +23,10 @@
     setShowCreatePanel,
     handleSendMessage,
     handleChatSelect,
-<<<<<<< HEAD
-    handleSendSpotifyPlaylist,
     handleDirectChatWithFriend,
-=======
     handleUserSelect,
     handleCreateChat,
     handleSendSpotifyPlaylist,
->>>>>>> a0e635fc
     showPlaylistDropdown,
     playlists,
     selectedPlaylist,
@@ -49,21 +45,16 @@
 
   // const handleSendSpotifyPlaylist = useSpotifyAuth()
 
-<<<<<<< HEAD
   useEffect(() => {
     const userToChat = localStorage.getItem('openChatWith');
     if (userToChat) {
       // Remove from localStorage immediately
       localStorage.removeItem('openChatWith');
 
-      // Just create the chat directly - don't try to check for existing
-      // Since handleDirectChatWithFriend will handle that check internally
       handleDirectChatWithFriend(userToChat);
     }
   }, [handleDirectChatWithFriend]);
 
-=======
->>>>>>> a0e635fc
   return (
     <>
       <div className="create-panel">
@@ -163,20 +154,12 @@
                 </button>
 
                 {/* Spotify Playlist Dropdown */}
-<<<<<<< HEAD
-                <button
-                  className="custom-button"
-                  onClick={fetchSpotifyPlaylists}
-                >
-=======
                 <button className='custom-button' onClick={fetchSpotifyPlaylists}>
->>>>>>> a0e635fc
                   Share Spotify Playlist
                 </button>
 
                 {showPlaylistDropdown && (
                   <>
-<<<<<<< HEAD
                     <div className="playlist-dropdown">
                       <select
                         onChange={(e) => {
@@ -200,24 +183,6 @@
                     >
                       Send Playlist
                     </button>
-=======
-                  <div className='playlist-dropdown'>
-                    <select onChange={e => {
-                        const playlist = playlists?.find(p => p.id === e.target.value);
-                        setSelectedPlaylist(playlist || null); 
-                    }}>
-                      {playlists?.map(playlist => (
-                        <option key={playlist.id} value={playlist.id}>{playlist.name}</option>
-                      ))}
-                    </select> 
-                  </div>
-                  <button
-                      className='custom-button'
-                      onClick={handleSendSpotifyPlaylist}
-                      disabled={!selectedPlaylist}>
-                      Send Playlist
-                  </button>
->>>>>>> a0e635fc
                   </>
                 )}
               </div>
