import './index.css';
import { useEffect, useState } from 'react';
import { Prism as SyntaxHighlighter } from 'react-syntax-highlighter';
import { tomorrow } from 'react-syntax-highlighter/dist/esm/styles/prism';
import CodeEditor from '@uiw/react-textarea-code-editor';
import useDirectMessage from '../../../hooks/useDirectMessage';
import ChatsListCard from './chatsListCard';
import FriendsListPage from '../friendsListPage';
import MessageCard from '../messageCard';
import SearchResultCard from './searchResultCard';
import SpotifySharingComponent from './spotifySharing';
import { DatabaseMessage, CodeSnippet, MessageSearchResult } from '../../../types/types';
import { getMetaData } from '../../../tool';

const SUPPORTED_LANGUAGES = [
  { value: 'python', label: 'Python' },
  { value: 'csharp', label: 'C#' },
  { value: 'java', label: 'Java' },
  { value: 'go', label: 'Go' },
  { value: 'rust', label: 'Rust' },
];

const DirectMessage = () => {
  const {
    user,
    selectedChat,
    chats,
    newMessage,
    setNewMessage,
    showCreatePanel,
    setShowCreatePanel,
    handleSendMessage,
    handleChatSelect,
    handleDirectChatWithFriend,
    searchTerm,
    setSearchTerm,
    searchResults,
    searchError,
    handleSearch,
    handleSearchResultClick,
    highlightedMessageId,
    messageRefs,
    error,
    spotifySharing,
    userMap,
  } = useDirectMessage();

  const [showCodeEditor, setShowCodeEditor] = useState(false);
  const [code, setCode] = useState('');
  const [language, setLanguage] = useState('python');
  const [isCodeSnippetPreview, setIsCodeSnippetPreview] = useState(false);
  const [codeSnippetPreview, setCodeSnippetPreview] = useState<CodeSnippet | null>(null);

  useEffect(() => {
    const userToChat = localStorage.getItem('openChatWith');
    if (userToChat) {
      localStorage.removeItem('openChatWith');
      handleDirectChatWithFriend(userToChat);
    }
  }, [handleDirectChatWithFriend]);

  // Check if the new message is a code snippet
  useEffect(() => {
    try {
      const parsedMessage = JSON.parse(newMessage);
      if (parsedMessage.isCodeSnippet && parsedMessage.codeSnippet) {
        setIsCodeSnippetPreview(true);
        setCodeSnippetPreview(parsedMessage.codeSnippet);
      } else {
        setIsCodeSnippetPreview(false);
        setCodeSnippetPreview(null);
      }
    } catch (e) {
      // Not a JSON message
      setIsCodeSnippetPreview(false);
      setCodeSnippetPreview(null);
    }
  }, [newMessage]);

  const handleSendCodeMessage = () => {
    if (code.trim()) {
      // Using the CodeSnippet interface to structure the code message
      const codeSnippet: CodeSnippet = {
        code,
        language,
      };

      // Set the newMessage with information that this is a code snippet
      setNewMessage(JSON.stringify({
        isCodeSnippet: true,
        codeSnippet
      }));

      setCode('');
      setShowCodeEditor(false);
    }
  };

  // Render message with support for code snippets
  const renderMessage = (message: DatabaseMessage) => {
    // Add message header with username and timestamp
    const messageHeader = (
      <div className="message-header">
        <div className="message-sender">{message.msgFrom}</div>
        <div className="message-time">{getMetaData(new Date(message.msgDateTime))}</div>
      </div>
    );

    // Check if the message has a code snippet
    if (message.isCodeSnippet && message.codeSnippet) {
      return (
        <div className="message">
          {messageHeader}
          <SyntaxHighlighter
            language={message.codeSnippet.language}
            style={tomorrow}
            customStyle={{
              borderRadius: '4px',
              margin: '10px 0'
            }}
          >
            {message.codeSnippet.code}
          </SyntaxHighlighter>
        </div>
      );
    }

    // For backward compatibility, try to parse the message to check if it contains code snippet info
    try {
      const parsedContent = JSON.parse(message.msg);
      if (parsedContent.isCodeSnippet && parsedContent.codeSnippet) {
        return (
          <div className="message">
            {messageHeader}
            <SyntaxHighlighter
              language={parsedContent.codeSnippet.language}
              style={tomorrow}
              customStyle={{
                borderRadius: '4px',
                margin: '10px 0'
              }}
            >
              {parsedContent.codeSnippet.code}
            </SyntaxHighlighter>
          </div>
        );
      }
    } catch (e) {
      // Not a JSON message, render normally
    }

    // Default case, render normally
    return <MessageCard message={message} />;
  };

  return (
    <>
      <div className='create-panel'>
        <button className='custom-button' onClick={() => setShowCreatePanel(prev => !prev)}>
          {showCreatePanel ? 'Hide Create Chat Panel' : 'Start a Chat'}
        </button>
        {error && <div className='direct-message-error'>{error}</div>}
        {showCreatePanel && (
          <>
            <p>Chat with your friends</p>
            <FriendsListPage handleFriendSelect={handleDirectChatWithFriend} />
          </>
        )}
      </div>

<<<<<<< HEAD
      <div className='direct-message-container'>
        <div className='chgiats-list'>
          <form onSubmit={handleSearch} className='search-bar'>
=======
      <div className="direct-message-container">
        <div className="chats-list">
          <form onSubmit={handleSearch} className="search-bar">
>>>>>>> fe638ab6
            <input
              type='text'
              placeholder='Search messages...'
              value={searchTerm}
              onChange={e => setSearchTerm(e.target.value)}
              className='custom-input'
            />
            <button type='submit' className='custom-button'>
              Search
            </button>
          </form>

          {searchError && <div className='error'>{searchError}</div>}

          {searchResults.length > 0 && (
            <div className='search-results'>
              <p>
                Found {searchResults.length} result
                {searchResults.length > 1 ? 's' : ''} for &quot;
                {searchTerm}&quot;
              </p>
              <ul>
<<<<<<< HEAD
                {searchResults.map(result => (
=======
                {searchResults.map((result: MessageSearchResult) => (
>>>>>>> fe638ab6
                  <SearchResultCard
                    key={String(result._id)}
                    result={result}
                    handleClick={() => handleSearchResultClick(result)}
                  />
                ))}
              </ul>
            </div>
          )}

          {chats.map(chat => (
            <ChatsListCard
              key={String(chat._id)}
              chat={chat}
              handleChatSelect={handleChatSelect}
              userMap={userMap}
              currentUsername={user.username}
            />
          ))}
        </div>

        <div className='chat-container'>
          {selectedChat ? (
            <>
              <h2>Chat Participants: {selectedChat.participants.join(', ')}</h2>
              <div className='chat-messages'>
                {selectedChat.messages.map(message => (
                  <div
                    key={String(message._id)}
<<<<<<< HEAD
                    ref={el => {
                      messageRefs.current[String(message._id)] = el;
                    }}
                    className={`message-wrapper${
                      highlightedMessageId?.toString() === String(message._id) ? ' highlight' : ''
                    }`}>
                    <MessageCard message={message} sender={userMap[message.msgFrom]} />
                  </div>
                ))}
              </div>
              <div className='message-input'>
                <input
                  className='custom-input'
                  type='text'
                  value={newMessage}
                  onChange={e => setNewMessage(e.target.value)}
                  placeholder='Type a message...'
                />
                <button className='custom-button' onClick={handleSendMessage}>
                  Send
                </button>

                <div className='spotify-panel-wrapper'>
                  <SpotifySharingComponent {...spotifySharing} />
                </div>
=======
                    ref={(el) => {
                      if (messageRefs.current && el) {
                        messageRefs.current[String(message._id)] = el;
                      }
                    }}
                    className={`message-wrapper${highlightedMessageId?.toString() === String(message._id)
                      ? ' highlight'
                      : ''
                      }`}
                  >
                    {renderMessage(message)}
                  </div>
                ))}
              </div>

              <div className="message-input">
                {showCodeEditor ? (
                  <div className="code-editor-container">
                    <div className="code-editor-controls">
                      <select
                        value={language}
                        onChange={(e) => setLanguage(e.target.value)}
                        className="language-select"
                      >
                        {SUPPORTED_LANGUAGES.map((lang) => (
                          <option key={lang.value} value={lang.value}>
                            {lang.label}
                          </option>
                        ))}
                      </select>
                      <button
                        className="custom-button"
                        onClick={() => setShowCodeEditor(false)}
                      >
                        Cancel
                      </button>
                    </div>

                    <CodeEditor
                      value={code}
                      language={language}
                      onChange={(e) => setCode(e.target.value)}
                      padding={10}
                      style={{
                        fontSize: 14,
                        minHeight: 200,
                        backgroundColor: "#ffffff",
                        fontFamily: 'monospace',
                        lineHeight: '1.5',
                        borderRadius: '4px',
                        border: '1px solid #ccc',
                      }}
                      data-color-mode="light"
                      className="code-editor-fix"
                    />

                    <button
                      className="custom-button primary"
                      onClick={handleSendCodeMessage}
                    >
                      Send Code
                    </button>
                  </div>
                ) : (
                  <>
                    <div className="message-input-row">
                      {isCodeSnippetPreview && codeSnippetPreview ? (
                        <div className="code-snippet-preview">
                          <div className="code-preview-header">
                            <div className="preview-language">
                              <div className="language-indicator"></div>
                              <span>{SUPPORTED_LANGUAGES.find(lang => lang.value === codeSnippetPreview.language)?.label || codeSnippetPreview.language} Code</span>
                            </div>
                            <button
                              className="custom-button secondary clear-button"
                              onClick={() => {
                                setNewMessage('');
                                setIsCodeSnippetPreview(false);
                                setCodeSnippetPreview(null);
                              }}
                            >
                              Clear
                            </button>
                          </div>
                          <SyntaxHighlighter
                            language={codeSnippetPreview.language}
                            style={tomorrow}
                            customStyle={{
                              borderRadius: 'var(--radius-sm)',
                              margin: '0',
                              maxHeight: '120px',
                              overflow: 'auto',
                              boxShadow: 'var(--shadow-sm)',
                              border: '1px solid var(--border-color)'
                            }}
                          >
                            {codeSnippetPreview.code}
                          </SyntaxHighlighter>
                        </div>
                      ) : (
                        <input
                          className="custom-input"
                          type="text"
                          value={newMessage}
                          onChange={(e) => setNewMessage(e.target.value)}
                          placeholder="Type a message..."
                        />
                      )}
                      <button
                        className="custom-button"
                        onClick={() => setShowCodeEditor(true)}
                        title="Insert code"
                      >
                        {`Code Editor`}
                      </button>
                      <button className="custom-button" onClick={handleSendMessage}>
                        Send
                      </button>
                    </div>
                    <div className='spotify-panel-wrapper'>
                      <SpotifySharingComponent {...spotifySharing} />
                    </div>
                  </>
                )}
>>>>>>> fe638ab6
              </div>
            </>
          ) : (
            <h2>Start A New Chat</h2>
          )}
        </div>
      </div>
    </>
  );
};

export default DirectMessage;<|MERGE_RESOLUTION|>--- conflicted
+++ resolved
@@ -9,8 +9,9 @@
 import MessageCard from '../messageCard';
 import SearchResultCard from './searchResultCard';
 import SpotifySharingComponent from './spotifySharing';
-import { DatabaseMessage, CodeSnippet, MessageSearchResult } from '../../../types/types';
+import { DatabaseMessage, CodeSnippet, MessageSearchResult, SafeDatabaseUser } from '../../../types/types';
 import { getMetaData } from '../../../tool';
+import UserStatusIcon from '../UserStatusIcon';
 
 const SUPPORTED_LANGUAGES = [
   { value: 'python', label: 'Python' },
@@ -97,28 +98,30 @@
   };
 
   // Render message with support for code snippets
-  const renderMessage = (message: DatabaseMessage) => {
+  const renderMessage = (message: DatabaseMessage, sender?: SafeDatabaseUser) => {
     // Add message header with username and timestamp
     const messageHeader = (
-      <div className="message-header">
-        <div className="message-sender">{message.msgFrom}</div>
-        <div className="message-time">{getMetaData(new Date(message.msgDateTime))}</div>
+      <div className='message-header'>
+        <div className='message-sender'>
+          {sender?.onlineStatus && <UserStatusIcon status={sender.onlineStatus.status} />}
+          {message.msgFrom}
+        </div>
+        <div className='message-time'>{getMetaData(new Date(message.msgDateTime))}</div>
       </div>
     );
 
     // Check if the message has a code snippet
     if (message.isCodeSnippet && message.codeSnippet) {
       return (
-        <div className="message">
+        <div className='message'>
           {messageHeader}
           <SyntaxHighlighter
             language={message.codeSnippet.language}
             style={tomorrow}
             customStyle={{
               borderRadius: '4px',
-              margin: '10px 0'
-            }}
-          >
+              margin: '10px 0',
+            }}>
             {message.codeSnippet.code}
           </SyntaxHighlighter>
         </div>
@@ -130,16 +133,15 @@
       const parsedContent = JSON.parse(message.msg);
       if (parsedContent.isCodeSnippet && parsedContent.codeSnippet) {
         return (
-          <div className="message">
+          <div className='message'>
             {messageHeader}
             <SyntaxHighlighter
               language={parsedContent.codeSnippet.language}
               style={tomorrow}
               customStyle={{
                 borderRadius: '4px',
-                margin: '10px 0'
-              }}
-            >
+                margin: '10px 0',
+              }}>
               {parsedContent.codeSnippet.code}
             </SyntaxHighlighter>
           </div>
@@ -150,7 +152,7 @@
     }
 
     // Default case, render normally
-    return <MessageCard message={message} />;
+    return <MessageCard message={message} sender={userMap[message.msgFrom]} />;
   };
 
   return (
@@ -168,15 +170,9 @@
         )}
       </div>
 
-<<<<<<< HEAD
       <div className='direct-message-container'>
         <div className='chgiats-list'>
           <form onSubmit={handleSearch} className='search-bar'>
-=======
-      <div className="direct-message-container">
-        <div className="chats-list">
-          <form onSubmit={handleSearch} className="search-bar">
->>>>>>> fe638ab6
             <input
               type='text'
               placeholder='Search messages...'
@@ -199,11 +195,7 @@
                 {searchTerm}&quot;
               </p>
               <ul>
-<<<<<<< HEAD
-                {searchResults.map(result => (
-=======
                 {searchResults.map((result: MessageSearchResult) => (
->>>>>>> fe638ab6
                   <SearchResultCard
                     key={String(result._id)}
                     result={result}
@@ -233,67 +225,34 @@
                 {selectedChat.messages.map(message => (
                   <div
                     key={String(message._id)}
-<<<<<<< HEAD
                     ref={el => {
-                      messageRefs.current[String(message._id)] = el;
+                      if (messageRefs.current && el) {
+                        messageRefs.current[String(message._id)] = el;
+                      }
                     }}
                     className={`message-wrapper${
                       highlightedMessageId?.toString() === String(message._id) ? ' highlight' : ''
                     }`}>
-                    <MessageCard message={message} sender={userMap[message.msgFrom]} />
+                    {renderMessage(message, userMap[message.msgFrom])}
                   </div>
                 ))}
               </div>
+
               <div className='message-input'>
-                <input
-                  className='custom-input'
-                  type='text'
-                  value={newMessage}
-                  onChange={e => setNewMessage(e.target.value)}
-                  placeholder='Type a message...'
-                />
-                <button className='custom-button' onClick={handleSendMessage}>
-                  Send
-                </button>
-
-                <div className='spotify-panel-wrapper'>
-                  <SpotifySharingComponent {...spotifySharing} />
-                </div>
-=======
-                    ref={(el) => {
-                      if (messageRefs.current && el) {
-                        messageRefs.current[String(message._id)] = el;
-                      }
-                    }}
-                    className={`message-wrapper${highlightedMessageId?.toString() === String(message._id)
-                      ? ' highlight'
-                      : ''
-                      }`}
-                  >
-                    {renderMessage(message)}
-                  </div>
-                ))}
-              </div>
-
-              <div className="message-input">
                 {showCodeEditor ? (
-                  <div className="code-editor-container">
-                    <div className="code-editor-controls">
+                  <div className='code-editor-container'>
+                    <div className='code-editor-controls'>
                       <select
                         value={language}
-                        onChange={(e) => setLanguage(e.target.value)}
-                        className="language-select"
-                      >
-                        {SUPPORTED_LANGUAGES.map((lang) => (
+                        onChange={e => setLanguage(e.target.value)}
+                        className='language-select'>
+                        {SUPPORTED_LANGUAGES.map(lang => (
                           <option key={lang.value} value={lang.value}>
                             {lang.label}
                           </option>
                         ))}
                       </select>
-                      <button
-                        className="custom-button"
-                        onClick={() => setShowCodeEditor(false)}
-                      >
+                      <button className='custom-button' onClick={() => setShowCodeEditor(false)}>
                         Cancel
                       </button>
                     </div>
@@ -301,46 +260,47 @@
                     <CodeEditor
                       value={code}
                       language={language}
-                      onChange={(e) => setCode(e.target.value)}
+                      onChange={e => setCode(e.target.value)}
                       padding={10}
                       style={{
                         fontSize: 14,
                         minHeight: 200,
-                        backgroundColor: "#ffffff",
+                        backgroundColor: '#ffffff',
                         fontFamily: 'monospace',
                         lineHeight: '1.5',
                         borderRadius: '4px',
                         border: '1px solid #ccc',
                       }}
-                      data-color-mode="light"
-                      className="code-editor-fix"
+                      data-color-mode='light'
+                      className='code-editor-fix'
                     />
 
-                    <button
-                      className="custom-button primary"
-                      onClick={handleSendCodeMessage}
-                    >
+                    <button className='custom-button primary' onClick={handleSendCodeMessage}>
                       Send Code
                     </button>
                   </div>
                 ) : (
                   <>
-                    <div className="message-input-row">
+                    <div className='message-input-row'>
                       {isCodeSnippetPreview && codeSnippetPreview ? (
-                        <div className="code-snippet-preview">
-                          <div className="code-preview-header">
-                            <div className="preview-language">
-                              <div className="language-indicator"></div>
-                              <span>{SUPPORTED_LANGUAGES.find(lang => lang.value === codeSnippetPreview.language)?.label || codeSnippetPreview.language} Code</span>
+                        <div className='code-snippet-preview'>
+                          <div className='code-preview-header'>
+                            <div className='preview-language'>
+                              <div className='language-indicator'></div>
+                              <span>
+                                {SUPPORTED_LANGUAGES.find(
+                                  lang => lang.value === codeSnippetPreview.language,
+                                )?.label || codeSnippetPreview.language}{' '}
+                                Code
+                              </span>
                             </div>
                             <button
-                              className="custom-button secondary clear-button"
+                              className='custom-button secondary clear-button'
                               onClick={() => {
                                 setNewMessage('');
                                 setIsCodeSnippetPreview(false);
                                 setCodeSnippetPreview(null);
-                              }}
-                            >
+                              }}>
                               Clear
                             </button>
                           </div>
@@ -353,29 +313,27 @@
                               maxHeight: '120px',
                               overflow: 'auto',
                               boxShadow: 'var(--shadow-sm)',
-                              border: '1px solid var(--border-color)'
-                            }}
-                          >
+                              border: '1px solid var(--border-color)',
+                            }}>
                             {codeSnippetPreview.code}
                           </SyntaxHighlighter>
                         </div>
                       ) : (
                         <input
-                          className="custom-input"
-                          type="text"
+                          className='custom-input'
+                          type='text'
                           value={newMessage}
-                          onChange={(e) => setNewMessage(e.target.value)}
-                          placeholder="Type a message..."
+                          onChange={e => setNewMessage(e.target.value)}
+                          placeholder='Type a message...'
                         />
                       )}
                       <button
-                        className="custom-button"
+                        className='custom-button'
                         onClick={() => setShowCodeEditor(true)}
-                        title="Insert code"
-                      >
+                        title='Insert code'>
                         {`Code Editor`}
                       </button>
-                      <button className="custom-button" onClick={handleSendMessage}>
+                      <button className='custom-button' onClick={handleSendMessage}>
                         Send
                       </button>
                     </div>
@@ -384,7 +342,6 @@
                     </div>
                   </>
                 )}
->>>>>>> fe638ab6
               </div>
             </>
           ) : (
