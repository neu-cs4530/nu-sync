--- conflicted
+++ resolved
@@ -17,19 +17,7 @@
     setShowCreatePanel,
     handleSendMessage,
     handleChatSelect,
-<<<<<<< HEAD
-    handleUserSelect,
-    handleCreateChat,
-=======
     handleDirectChatWithFriend,
-    handleSendSpotifyPlaylist,
-    showPlaylistDropdown,
-    playlists,
-    selectedPlaylist,
-    setSelectedPlaylist,
-    fetchSpotifyPlaylists,
-    error,
->>>>>>> 049ac887
     searchTerm,
     setSearchTerm,
     searchResults,
@@ -42,8 +30,6 @@
     spotifySharing,
   } = useDirectMessage();
 
-<<<<<<< HEAD
-=======
   // const handleSendSpotifyPlaylist = useSpotifyAuth()
 
   useEffect(() => {
@@ -56,7 +42,6 @@
     }
   }, [handleDirectChatWithFriend]);
 
->>>>>>> 049ac887
   return (
     <>
       <div className="create-panel">
@@ -111,18 +96,8 @@
             </div>
           )}
 
-<<<<<<< HEAD
           {chats.map(chat => (
             <ChatsListCard key={String(chat._id)} chat={chat} handleChatSelect={handleChatSelect} />
-=======
-          {/* chat list */}
-          {chats.map((chat) => (
-            <ChatsListCard
-              key={String(chat._id)}
-              chat={chat}
-              handleChatSelect={handleChatSelect}
-            />
->>>>>>> 049ac887
           ))}
         </div>
 
@@ -159,47 +134,9 @@
                   Send
                 </button>
 
-<<<<<<< HEAD
                 <div className='spotify-panel-wrapper'>
                   <SpotifySharingComponent {...spotifySharing} />
                 </div>
-=======
-                {/* Spotify Playlist Dropdown */}
-                <button
-                  className="custom-button"
-                  onClick={fetchSpotifyPlaylists}
-                >
-                  Share Spotify Playlist
-                </button>
-
-                {showPlaylistDropdown && (
-                  <>
-                    <div className="playlist-dropdown">
-                      <select
-                        onChange={(e) => {
-                          const playlist = playlists?.find(
-                            (p) => p.id === e.target.value,
-                          );
-                          setSelectedPlaylist(playlist || null);
-                        }}
-                      >
-                        {playlists?.map((playlist) => (
-                          <option key={playlist.id} value={playlist.id}>
-                            {playlist.name}
-                          </option>
-                        ))}
-                      </select>
-                    </div>
-                    <button
-                      className="custom-button"
-                      onClick={handleSendSpotifyPlaylist}
-                      disabled={!selectedPlaylist}
-                    >
-                      Send Playlist
-                    </button>
-                  </>
-                )}
->>>>>>> 049ac887
               </div>
             </>
           ) : (
