--- conflicted
+++ resolved
@@ -36,7 +36,6 @@
     showSpotifyConflictModal,
     setShowSpotifyConflictModal,
     handleUnlinkAllAndRetry,
-<<<<<<< HEAD
     profileVisibility,
     handleUpdateProfileVisibility,
     pendingVisibility,
@@ -44,9 +43,7 @@
     openVisibilityConfirmation,
     showVisibilityModal,
     setShowVisibilityModal,
-=======
     friendList,
->>>>>>> d4aba217
   } = useProfileSettings();
 
   const { isSpotifyConnected, spotifyUserId, disconnect } = useSpotifyAuth();
@@ -78,9 +75,7 @@
                 <UserStatusIcon status={userData.onlineStatus?.status ?? 'online'} />
               </span>
             </p>
-
-<<<<<<< HEAD
-            {/* ---- Profile Visibility Toggle (Only for profile owner) ---- */}
+          {/* ---- Profile Visibility Toggle (Only for profile owner) ---- */}
             {canEditProfile && (
               <div className="profile-settings-section">
                 <h4>Profile Visibility</h4>
@@ -148,9 +143,6 @@
                 </div>
               </div>
             )}
-
-            <div className="spotify-section">
-=======
             {/* ---- Friends Section ---- */}
             <div className='friend-section'>
               <p>
@@ -175,7 +167,6 @@
             )}
 
             <div className='spotify-section'>
->>>>>>> d4aba217
               <h3>Spotify Connection</h3>
 
               {canEditProfile ? (
@@ -200,7 +191,6 @@
                     </>
                   )}
 
-<<<<<<< HEAD
                   {(() => {
                     if (
                       currentPlayingSong &&
@@ -243,22 +233,6 @@
 
                     return <p>No song is currently playing.</p>;
                   })()}
-=======
-                  {currentPlayingSong?.track ? (
-                    <p>
-                      Currently playing:{' '}
-                      <a
-                        href={currentPlayingSong.track.external_urls.spotify}
-                        target='_blank'
-                        rel='noopener noreferrer'
-                        style={{ color: 'blue', textDecoration: 'underline' }}>
-                        {currentPlayingSong.track.name} - {currentPlayingSong.track.artists[0].name}
-                      </a>
-                    </p>
-                  ) : (
-                    <p>No song is currently playing.</p>
-                  )}
->>>>>>> d4aba217
                 </>
               ) : (
                 <>
@@ -344,30 +318,6 @@
                 : 'N/A'}
             </p>
 
-<<<<<<< HEAD
-            {!canEditProfile && (
-              <div className="mutual-friends">
-                <h4>Mutual Friends</h4>
-                {(() => {
-                  if (mutualFriendsLoading) {
-                    return <p>Loading mutual friends...</p>;
-                  }
-                  if (mutualFriends.length > 0) {
-                    return (
-                      <ul>
-                        {mutualFriends.map((friend) => (
-                          <li key={friend}>{friend}</li>
-                        ))}
-                      </ul>
-                    );
-                  }
-                  return <p>No mutual friends found.</p>;
-                })()}
-              </div>
-            )}
-
-=======
->>>>>>> d4aba217
             {/* ---- Reset Password Section ---- */}
             {canEditProfile && (
               <>
