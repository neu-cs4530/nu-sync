{
  "name": "@fake-stack-overflow/client",
  "version": "0.1.0",
  "private": true,
  "dependencies": {
    "@cypress/instrument-cra": "^1.4.0",
    "@fake-stack-overflow/server": "^1.0.0",
    "@fake-stack-overflow/shared": "^1.0.0",
    "axios": "^1.7.9",
    "mongodb": "6.12.0",
    "react": "^18.3.1",
    "react-dom": "^18.3.1",
    "react-router-dom": "^6.28.1",
    "react-scripts": "5.0.1",
<<<<<<< HEAD
    "socket.io-client": "^4.8.1",
    "react-icons": "^5.5.0"
=======
    "react-toastify": "^11.0.5",
    "socket.io-client": "^4.8.1"
>>>>>>> 5a83a18b
  },
  "scripts": {
    "start": "react-scripts -r @cypress/instrument-cra start",
    "build": "react-scripts build",
    "test": "react-scripts test",
    "eject": "react-scripts eject",
    "lint": "eslint .",
    "lint:fix": "eslint . --fix"
  },
  "eslintConfig": {
    "extends": [
      "react-app",
      "react-app/jest"
    ]
  },
  "browserslist": {
    "production": [
      ">0.2%",
      "not dead",
      "not op_mini all"
    ],
    "development": [
      "last 1 chrome version",
      "last 1 firefox version",
      "last 1 safari version"
    ]
  },
  "devDependencies": {
    "@babel/plugin-proposal-private-property-in-object": "^7.21.11",
    "@eslint/eslintrc": "^3.2.0",
    "@eslint/js": "^8.57.1",
    "@types/react": "^18.3.18",
    "@types/react-dom": "^18.3.5",
    "@types/spotify-api": "^0.0.25",
    "@typescript-eslint/eslint-plugin": "^7.18.0",
    "@typescript-eslint/parser": "^7.18.0",
    "eslint": "^8.57.1",
    "eslint-config-airbnb-typescript": "^18.0.0",
    "eslint-config-prettier": "^9.1.0",
    "eslint-plugin-import": "^2.31.0",
    "eslint-plugin-prettier": "^5.2.1",
    "eslint-plugin-react": "^7.37.3",
    "prettier": "^3.4.2",
    "ts-node": "^10.9.2",
    "typescript": "^5.7.2"
  },
  "overrides": {
    "typescript": "^5.7.2"
  }
}<|MERGE_RESOLUTION|>--- conflicted
+++ resolved
@@ -12,13 +12,9 @@
     "react-dom": "^18.3.1",
     "react-router-dom": "^6.28.1",
     "react-scripts": "5.0.1",
-<<<<<<< HEAD
     "socket.io-client": "^4.8.1",
-    "react-icons": "^5.5.0"
-=======
-    "react-toastify": "^11.0.5",
-    "socket.io-client": "^4.8.1"
->>>>>>> 5a83a18b
+    "react-icons": "^5.5.0",
+    "react-toastify": "^11.0.5"
   },
   "scripts": {
     "start": "react-scripts -r @cypress/instrument-cra start",
