--- conflicted
+++ resolved
@@ -8,18 +8,14 @@
  * - `username`: The username of the user.
  * - `password`: The encrypted password securing the user's account.
  * - `dateJoined`: The date the user joined the platform.
-<<<<<<< HEAD
  * - `biography`: A bio of the user.
  * - `friends`: An array of usernames representing friends of the user.
-=======
- * - `biography`: A short description about the user.
  * - `spotifyId`: The Spotify user ID for integration with Spotify.
  * - `musicPreferences`: Stores the user's favorite genres, artists, and tracks.
  * - `privacySettings`: Controls the visibility of the user's profile and music history.
  * - `playlists`: Stores user-created playlists.
  * - `currentlyPlaying`: The currently playing track on Spotify.
  * - `playlistHistory`: The history of playlists the user has interacted with.
->>>>>>> 1e49ecd2
  */
 const userSchema: Schema = new Schema(
   {
@@ -38,12 +34,10 @@
       type: String,
       default: '',
     },
-<<<<<<< HEAD
     friends: {
       type: [String],
       default: [],
     },
-=======
     spotifyId: {
       type: String,
       unique: true,
@@ -102,7 +96,6 @@
       ],
       default: [],
     },
->>>>>>> 1e49ecd2
   },
   { collection: 'User' },
 );
