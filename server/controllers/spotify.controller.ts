import express, { Request, Response, Router } from 'express';
import querystring from 'querystring';
import axios from 'axios';
import { FakeSOSocket } from '../types/types';
import UserModel from '../models/users.model';

// ensures correct response format from spotify
interface SpotifyTokenResponse {
<<<<<<< HEAD
  accessToken: string;
  refreshToken: string;
  expiresIn: number;
}

const spotifyController = (socket: FakeSOSocket) => {
  const router: Router = express.Router();

  const clientId: string =
    process.env.SPOTIFY_CLIENT_ID || 'MISSING_SPOTIFY_CLIENT_ID';
  const clientSecret: string =
    process.env.SPOTIFY_CLIENT_SECRET || 'MISSING_SPOTIFY_CLIENT_SECRET';
  const redirectUri = process.env.REDIRECT_URI || 'MISSING_REDIRECT_URI';
  const clientUrl = process.env.CLIENT_URL || 'MISSING_REDIRECT_URI';

  /**
   * Initiates the Spotify OAuth flow by redirecting the user to Spotify's authorization page, where user will be prompted to log in
   */
  const initiateLogin = async (req: Request, res: Response): Promise<void> => {
    const { username } = req.query;
    const state = `TEST:${username}`;
    const scope =
      'user-read-private user-read-email user-read-playback-state user-modify-playback-state user-read-currently-playing playlist-read-private playlist-read-collaborative';

    const spotifyAuthParams = {
      response_type: 'code',
      client_id: clientId,
      scope,
      redirect_uri: redirectUri,
      state,
    };

    res.redirect(
      `https://accounts.spotify.com/authorize?${querystring.stringify(spotifyAuthParams)}`,
    );
  };

  /**
   * Handles callback from Spotify after user authorization
   */
  const callbackFunc = async (req: Request, res: Response): Promise<void> => {
    const code = req.query.code || null;
    const state = req.query.state || null;
    const username = req.query.state?.toString().split(':')[1] || '';

    if (!state) {
      res.redirect(
        `${clientUrl}/home#${querystring.stringify({ error: 'state_mismatch' })}`,
      );
      return;
    }

    try {
      const tokenResponse = await axios.post<SpotifyTokenResponse>(
        'https://accounts.spotify.com/api/token',
        querystring.stringify({
          code: code?.toString() || '',
          redirect_uri: redirectUri,
          grant_type: 'authorization_code',
        }),
        {
          headers: {
            'Content-Type': 'application/x-www-form-urlencoded',
            Authorization: `Basic ${Buffer.from(`${clientId}:${clientSecret}`).toString('base64')}`,
          },
        },
      );

      const { accessToken, refreshToken, expiresIn } = tokenResponse.data;

      try {
        const profileResponse = await axios.get(
          'https://api.spotify.com/v1/me',
          {
            headers: { Authorization: `Bearer ${accessToken}` },
          },
        );

        await UserModel.findOneAndUpdate(
          { username },
          {
            $set: {
              spotifyId: profileResponse.data.id,
              spotifyAccessToken: accessToken,
              spotifyRefreshToken: refreshToken,
            },
          },
          { new: true },
        );

        const spotifyData = {
          accessToken,
          refreshToken,
          expiresIn,
          spotify_connected: 'true',
          spotify_user_id: profileResponse.data.id,
        };

        res.redirect(
          `${clientUrl}/user/${username}?spotify_data=${Buffer.from(JSON.stringify(spotifyData)).toString('base64')}`,
        );
      } catch (error) {
        res
          .status(500)
          .send(
            `Error fetching Spotify user profile: ${error instanceof Error ? error.message : 'Unknown error'}`,
          );
      }
    } catch (error) {
      res
        .status(500)
        .send(
          `Invalid Spotify access token: ${error instanceof Error ? error.message : 'Unknown error'}`,
        );
    }
  };

  router.get('/login', initiateLogin);
  router.get('/callback', callbackFunc);

  return router;
=======
    access_token: string;
    refresh_token: string;
    expires_in: number;
}

const spotifyController = (socket: FakeSOSocket) => {
    const router: Router = express.Router();

    const clientId: string = process.env.SPOTIFY_CLIENT_ID || 'MISSING_SPOTIFY_CLIENT_ID';
    const clientSecret: string = process.env.SPOTIFY_CLIENT_SECRET || 'MISSING_SPOTIFY_CLIENT_SECRET';
    const redirectUri = process.env.REDIRECT_URI || 'MISSING_REDIRECT_URI';
    const clientUrl = process.env.CLIENT_URL || 'MISSING_REDIRECT_URI';

    /**
     * Initiates the Spotify OAuth flow by redirecting the user to Spotify's authorization page, where user will be prompted to log in
     *
     * @param req The HTTP request object containing the username in query parameters
     * @param res The HTTP response object for redirecting to Spotify's auth page
     *
     * @returns A Promise that resolves to void.
     */
    const initiateLogin = async (req: Request, res: Response): Promise<void> => {
        const { username } = req.query;
        const state = `TEST:${username}`;
        const scope =
            'user-read-private user-read-email user-read-playback-state user-modify-playback-state user-read-currently-playing playlist-read-private playlist-read-collaborative';

        const spotifyAuthParams = {
            response_type: 'code',
            client_id: clientId,
            scope,
            redirect_uri: redirectUri,
            state,
        };

        // redirects user to spotify login page
        const redirectUrl = `https://accounts.spotify.com/authorize?${querystring.stringify(spotifyAuthParams)}`;
        res.redirect(redirectUrl);
    };

    /**
     * Handles callback from Spotify after user authorization
     * Exchanges the authorization code for access tokens and fetches user's Spotify profile
     *
     * @param req The HTTP request object containing the authorization code and state from Spotify
     * @param res The HTTP response object for redirecting back to the application
     *
     * @returns A Promise that resolves to void.
     */
    const callbackFunc = async (req: Request, res: Response): Promise<void> => {
        const code = req.query.code || null;
        const state = req.query.state || null;
        const username = req.query.state?.toString().split(':')[1] || '';

        // verifies the state is correct
        if (state === null) {
            res.redirect(
                `${clientUrl}/home#${querystring.stringify({
                    error: 'state_mismatch',
                })}`,
            );
            return;
        }

        // requests access token from spotify
        try {
            const tokenParams = {
                code: code?.toString() || '',
                redirect_uri: redirectUri,
                grant_type: 'authorization_code',
            };

            const tokenResponse = await axios.post<SpotifyTokenResponse>(
                'https://accounts.spotify.com/api/token',
                querystring.stringify(tokenParams),
                {
                    headers: {
                        'Content-Type': 'application/x-www-form-urlencoded',
                        'Authorization': `Basic ${Buffer.from(`${clientId}:${clientSecret}`).toString('base64')}`,
                    },
                },
            );

            const accessToken = tokenResponse.data.access_token;
            const refreshToken = tokenResponse.data.refresh_token;
            const expiresIn = tokenResponse.data.expires_in;

            // exchanges access token for user profile
            try {
                const profileResponse = await axios.get('https://api.spotify.com/v1/me', {
                    headers: {
                        Authorization: `Bearer ${accessToken}`,
                    },
                });

                // updates user in database with spotify info
                await UserModel.findOneAndUpdate(
                    { username },
                    {
                        $set: {
                            spotifyId: profileResponse.data.id,
                            spotifyAccessToken: accessToken,
                            spotifyRefreshToken: refreshToken,
                        },
                    },
                    { new: true },
                );

                const spotifyData = {
                    access_token: accessToken,
                    refresh_token: refreshToken,
                    expires_in: expiresIn,
                    spotify_connected: 'true',
                    spotify_user_id: profileResponse.data.id,
                };

                res.redirect(
                    `${clientUrl}/user/${username}?spotify_data=${Buffer.from(
                        JSON.stringify(spotifyData),
                    ).toString('base64')}`,
                );
            } catch (error) {
                if (error instanceof Error) {
                    res.status(500).send(`Error when fetching spotify user profile: ${error.message}`);
                } else {
                    res.status(500).send(`Error when fetching spotify user profile`);
                }
            }
        } catch (error) {
            if (error instanceof Error) {
                res.status(500).send(`Invalid spotify access token: ${error.message}`);
            } else {
                res.status(500).send(`Invalid spotify access token`);
            }
        }
    };

    /**
     * Disconnects current user's Spotify account by removing their stored information in the database and frontend
     *
     * @param req The HTTP request object containing the username in the request body
     * @param res The HTTP response object used to send the status of the function
     *
     * @returns A Promise that resolves to void.
     */
    const disconnectSpotify = async (req: Request, res: Response): Promise<void> => {
        const { username } = req.body;

        try {
            await UserModel.findOneAndUpdate(
                { username },
                {
                    $set: {
                        spotifyId: '',
                        spotifyAccessToken: '',
                        spotifyRefreshToken: '',
                    },
                },
                { new: true },
            );
        } catch (error) {
            if (error instanceof Error) {
                res.status(500).json({
                    message: `Unable to update user data in backend while disconnecting from Spotify: ${error.message}`,
                });
            } else {
                res.status(500).json({
                    message: `Unable to update user data in backend while disconnecting from Spotify`,
                });
            }
        }

        res.clearCookie('spotifyAccessToken');
        res.clearCookie('spotifyRefreshToken');
        res.clearCookie('spotifyId');

        res.status(200).json({ message: 'Spotify disconnected successfully' });
    };

    /**
     * Refreshes a user's Spotify access token using their stored refresh token
     */
    const refreshSpotifyToken = async (req: Request, res: Response) => {
        try {
            const { username } = req.body;
            if (!username) {
                return res.status(400).json({ error: 'Username is required' });
            }

            // 1. Fetch the user from DB
            const userDoc = await UserModel.findOne({ username });
            if (!userDoc) {
                return res.status(404).json({ error: 'User not found' });
            }
            const user = userDoc as unknown as DatabaseUser;

            // 2. Check if the user has a stored refresh token
            const refreshToken = user.spotifyRefreshToken;
            if (!refreshToken) {
                return res.status(400).json({ error: 'No Spotify refresh token stored for this user' });
            }

            // 3. Request a new access token from Spotify
            const tokenParams = {
                grant_type: 'refresh_token',
                refresh_token: refreshToken,
            };

            const spotifyResponse = await axios.post(
                'https://accounts.spotify.com/api/token',
                querystring.stringify(tokenParams),
                {
                    headers: {
                        'Content-Type': 'application/x-www-form-urlencoded',
                        'Authorization': `Basic ${Buffer.from(`${clientId}:${clientSecret}`).toString('base64')}`,
                    },
                },
            );

            // 4. Update tokens if new ones were returned
            const newAccessToken = spotifyResponse.data.access_token;
            const newRefreshToken = spotifyResponse.data.refresh_token;
            // Spotify may not always return a new refresh token

            // 5. Update the database
            const updateFields: { spotifyAccessToken: string; spotifyRefreshToken?: string } = {
                spotifyAccessToken: newAccessToken,
            };
            if (newRefreshToken) {
                updateFields.spotifyRefreshToken = newRefreshToken;
            }

            await UserModel.findOneAndUpdate(
                { username },
                {
                    $set: updateFields,
                },
                { new: true },
            );

            // 6. Return the updated tokens (or handle as needed)
            return res.json({
                access_token: newAccessToken,
                refresh_token: newRefreshToken || refreshToken,
                message: 'Spotify access token refreshed successfully',
            });
        } catch (error) {
            if (error instanceof Error) {
                return res.status(500).json({ error: error.message });
            }
            return res.status(500).json({ error: 'Unknown error refreshing Spotify token' });
        }
    };

    /**
     * Fetches a user's Spotify playlists
     *
     * @param req The HTTP request object containing the username in the request body
     * @param res The HTTP response object used to send the status of the function
     *
     * * */
    const getSpotifyPlaylists = async (req: Request, res: Response) => {

        try {
            const { access_token: accessToken } = req.body;

            const playlistResponse = await axios.get(`https://api.spotify.com/v1/me/playlists`, {
                headers: {
                    Authorization: `Bearer ${accessToken}`,
                },
            });

            res.status(200).json(playlistResponse.data.items);
        } catch (error) {
            res.status(500).json({ error: 'Error fetching Spotify playlists controller' });
        }

    };


    router.get('/auth/spotify', initiateLogin);
    router.get('/auth/callback', callbackFunc);
    router.patch('/disconnect', disconnectSpotify);
    router.post('/auth/refresh', refreshSpotifyToken);
    router.post('/getPlaylists', getSpotifyPlaylists);
    return router;
>>>>>>> a0e635fc
};

export default spotifyController;<|MERGE_RESOLUTION|>--- conflicted
+++ resolved
@@ -6,129 +6,6 @@
 
 // ensures correct response format from spotify
 interface SpotifyTokenResponse {
-<<<<<<< HEAD
-  accessToken: string;
-  refreshToken: string;
-  expiresIn: number;
-}
-
-const spotifyController = (socket: FakeSOSocket) => {
-  const router: Router = express.Router();
-
-  const clientId: string =
-    process.env.SPOTIFY_CLIENT_ID || 'MISSING_SPOTIFY_CLIENT_ID';
-  const clientSecret: string =
-    process.env.SPOTIFY_CLIENT_SECRET || 'MISSING_SPOTIFY_CLIENT_SECRET';
-  const redirectUri = process.env.REDIRECT_URI || 'MISSING_REDIRECT_URI';
-  const clientUrl = process.env.CLIENT_URL || 'MISSING_REDIRECT_URI';
-
-  /**
-   * Initiates the Spotify OAuth flow by redirecting the user to Spotify's authorization page, where user will be prompted to log in
-   */
-  const initiateLogin = async (req: Request, res: Response): Promise<void> => {
-    const { username } = req.query;
-    const state = `TEST:${username}`;
-    const scope =
-      'user-read-private user-read-email user-read-playback-state user-modify-playback-state user-read-currently-playing playlist-read-private playlist-read-collaborative';
-
-    const spotifyAuthParams = {
-      response_type: 'code',
-      client_id: clientId,
-      scope,
-      redirect_uri: redirectUri,
-      state,
-    };
-
-    res.redirect(
-      `https://accounts.spotify.com/authorize?${querystring.stringify(spotifyAuthParams)}`,
-    );
-  };
-
-  /**
-   * Handles callback from Spotify after user authorization
-   */
-  const callbackFunc = async (req: Request, res: Response): Promise<void> => {
-    const code = req.query.code || null;
-    const state = req.query.state || null;
-    const username = req.query.state?.toString().split(':')[1] || '';
-
-    if (!state) {
-      res.redirect(
-        `${clientUrl}/home#${querystring.stringify({ error: 'state_mismatch' })}`,
-      );
-      return;
-    }
-
-    try {
-      const tokenResponse = await axios.post<SpotifyTokenResponse>(
-        'https://accounts.spotify.com/api/token',
-        querystring.stringify({
-          code: code?.toString() || '',
-          redirect_uri: redirectUri,
-          grant_type: 'authorization_code',
-        }),
-        {
-          headers: {
-            'Content-Type': 'application/x-www-form-urlencoded',
-            Authorization: `Basic ${Buffer.from(`${clientId}:${clientSecret}`).toString('base64')}`,
-          },
-        },
-      );
-
-      const { accessToken, refreshToken, expiresIn } = tokenResponse.data;
-
-      try {
-        const profileResponse = await axios.get(
-          'https://api.spotify.com/v1/me',
-          {
-            headers: { Authorization: `Bearer ${accessToken}` },
-          },
-        );
-
-        await UserModel.findOneAndUpdate(
-          { username },
-          {
-            $set: {
-              spotifyId: profileResponse.data.id,
-              spotifyAccessToken: accessToken,
-              spotifyRefreshToken: refreshToken,
-            },
-          },
-          { new: true },
-        );
-
-        const spotifyData = {
-          accessToken,
-          refreshToken,
-          expiresIn,
-          spotify_connected: 'true',
-          spotify_user_id: profileResponse.data.id,
-        };
-
-        res.redirect(
-          `${clientUrl}/user/${username}?spotify_data=${Buffer.from(JSON.stringify(spotifyData)).toString('base64')}`,
-        );
-      } catch (error) {
-        res
-          .status(500)
-          .send(
-            `Error fetching Spotify user profile: ${error instanceof Error ? error.message : 'Unknown error'}`,
-          );
-      }
-    } catch (error) {
-      res
-        .status(500)
-        .send(
-          `Invalid Spotify access token: ${error instanceof Error ? error.message : 'Unknown error'}`,
-        );
-    }
-  };
-
-  router.get('/login', initiateLogin);
-  router.get('/callback', callbackFunc);
-
-  return router;
-=======
     access_token: string;
     refresh_token: string;
     expires_in: number;
@@ -415,7 +292,6 @@
     router.post('/auth/refresh', refreshSpotifyToken);
     router.post('/getPlaylists', getSpotifyPlaylists);
     return router;
->>>>>>> a0e635fc
 };
 
 export default spotifyController;