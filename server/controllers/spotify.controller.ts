import express, { Request, Response, Router } from 'express';
import querystring from 'querystring';
import axios from 'axios';
import { DatabaseUser, FakeSOSocket } from '../types/types';
import UserModel from '../models/users.model';

// ensures correct response format from spotify
interface SpotifyTokenResponse {
  access_token: string;
  refresh_token: string;
  expires_in: number;
}

const spotifyController = (socket: FakeSOSocket) => {
  const router: Router = express.Router();

<<<<<<< HEAD
  const clientId: string = process.env.SPOTIFY_CLIENT_ID || 'error';
  const clientSecret: string = process.env.SPOTIFY_CLIENT_SECRET || '';
  // console.log(process.env.REDIRECT_URI);
  // console.log('Running server with REDIRECT_URI:', process.env.REDIRECT_URI);
  const redirectUri = process.env.REDIRECT_URI;
  const clientUrl = process.env.CLIENT_URL || '';
=======
  const clientId: string = process.env.SPOTIFY_CLIENT_ID || 'MISSING_SPOTIFY_CLIENT_ID';
  const clientSecret: string = process.env.SPOTIFY_CLIENT_SECRET || 'MISSING_SPOTIFY_CLIENT_SECRET';
  const redirectUri = process.env.REDIRECT_URI || 'MISSING_REDIRECT_URI';
  const clientUrl = process.env.CLIENT_URI || 'MISSING_REDIRECT_URI';
>>>>>>> e004fcf2

  /**
   * Initiates the Spotify OAuth flow by redirecting the user to Spotify's authorization page, where user will be prompted to log in
   *
   * @param req The HTTP request object containing the username in query parameters
   * @param res The HTTP response object for redirecting to Spotify's auth page
   *
   * @returns A Promise that resolves to void.
   */
  const initiateLogin = async (req: Request, res: Response): Promise<void> => {
    const { username } = req.query;
    console.log('REDIRECT_URI being used:', redirectUri);
    const state = `TEST:${username}`;
    const scope =
      'user-read-private user-read-email user-read-playback-state user-modify-playback-state user-read-currently-playing playlist-read-private playlist-read-collaborative';

    const spotifyAuthParams = {
      response_type: 'code',
      client_id: clientId,
      scope,
      redirect_uri: redirectUri,
      state,
    };

    // redirects user to spotify login page
    const redirectUrl = `https://accounts.spotify.com/authorize?${querystring.stringify(spotifyAuthParams)}`;
    res.redirect(redirectUrl);
  };

  /**
   * Handles callback from Spotify after user authorization
   * Exchanges the authorization code for access tokens and fetches user's Spotify profile
   *
   * @param req The HTTP request object containing the authorization code and state from Spotify
   * @param res The HTTP response object for redirecting back to the application
   *
   * @returns A Promise that resolves to void.
   */
  const callbackFunc = async (req: Request, res: Response): Promise<void> => {
    const code = req.query.code || null;
    const state = req.query.state || null;
    const username = req.query.state?.toString().split(':')[1] || '';

    // verifies the state is correct
    if (state === null) {
      res.redirect(
        `${clientUrl}/home#${querystring.stringify({
          error: 'state_mismatch',
        })}`,
      );
      return;
    }

    // requests access token from spotify
    try {
      const tokenParams = {
        code: code?.toString() || '',
        redirect_uri: redirectUri,
        grant_type: 'authorization_code',
      };

      const tokenResponse = await axios.post<SpotifyTokenResponse>(
        'https://accounts.spotify.com/api/token',
        querystring.stringify(tokenParams),
        {
          headers: {
            'Content-Type': 'application/x-www-form-urlencoded',
            'Authorization': `Basic ${Buffer.from(`${clientId}:${clientSecret}`).toString('base64')}`,
          },
        },
      );

      const accessToken = tokenResponse.data.access_token;
      const refreshToken = tokenResponse.data.refresh_token;
      const expiresIn = tokenResponse.data.expires_in;

      // exchanges access token for user profile
      try {
        // console.log("HERE");
        const profileResponse = await axios.get('https://api.spotify.com/v1/me', {
          headers: {
            Authorization: `Bearer ${accessToken}`,
          },
        });

        // console.log("HERE2");

        // updates user in database with spotify info
        await UserModel.findOneAndUpdate(
          { username },
          {
            $set: {
              spotifyId: profileResponse.data.id,
              spotifyAccessToken: accessToken,
              spotifyRefreshToken: refreshToken,
            },
          },
          { new: true },
        );

          // console.log("HERE3");

        const spotifyData = {
          access_token: accessToken,
          refresh_token: refreshToken,
          expires_in: expiresIn,
          spotify_connected: 'true',
          spotify_user_id: profileResponse.data.id,
        };

          // console.log("CLIENT URL",clientUrl)

        res.redirect(
            `${clientUrl}/user/${username}?spotify_data=${Buffer.from(
            JSON.stringify(spotifyData),
          ).toString('base64')}`,
        );
      } catch (error) {
       
        if (error instanceof Error) {
          res.status(500).send(`Error when fetching spotify user profile: ${error.message}`);
        } else {
          res.status(500).send(`Error when fetching spotify user profile`);
        }
      }
    } catch (error) {
      if (error instanceof Error) {
        res.status(500).send(`Invalid spotify access token: ${error.message}`);
      } else {
        res.status(500).send(`Invalid spotify access token`);
      }
    }
  };

  /**
   * Disconnects current user's Spotify account by removing their stored information in the database and frontend
   *
   * @param req The HTTP request object containing the username in the request body
   * @param res The HTTP response object used to send the status of the function
   *
   * @returns A Promise that resolves to void.
   */
  const disconnectSpotify = async (req: Request, res: Response): Promise<void> => {
    const { username } = req.body;

    try {
      await UserModel.findOneAndUpdate(
        { username },
        {
          $set: {
            spotifyId: '',
            spotifyAccessToken: '',
            spotifyRefreshToken: '',
          },
        },
        { new: true },
      );
    } catch (error) {
      if (error instanceof Error) {
        res.status(500).json({
          message: `Unable to update user data in backend while disconnecting from Spotify: ${error.message}`,
        });
      } else {
        res.status(500).json({
          message: `Unable to update user data in backend while disconnecting from Spotify`,
        });
      }
    }

    res.clearCookie('spotifyAccessToken');
    res.clearCookie('spotifyRefreshToken');
    res.clearCookie('spotifyId');

    res.status(200).json({ message: 'Spotify disconnected successfully' });
  };

  /**
   * Refreshes a user's Spotify access token using their stored refresh token
   */
  const refreshSpotifyToken = async (req: Request, res: Response) => {
    try {
      const { username } = req.body;
      if (!username) {
        return res.status(400).json({ error: 'Username is required' });
      }

      // 1. Fetch the user from DB
      const userDoc = await UserModel.findOne({ username });
      if (!userDoc) {
        return res.status(404).json({ error: 'User not found' });
      }
      const user = userDoc as unknown as DatabaseUser;

      // 2. Check if the user has a stored refresh token
      const refreshToken = user.spotifyRefreshToken;
      if (!refreshToken) {
        return res.status(400).json({ error: 'No Spotify refresh token stored for this user' });
      }

      // 3. Request a new access token from Spotify
      const tokenParams = {
        grant_type: 'refresh_token',
        refresh_token: refreshToken,
      };

      const spotifyResponse = await axios.post(
        'https://accounts.spotify.com/api/token',
        querystring.stringify(tokenParams),
        {
          headers: {
            'Content-Type': 'application/x-www-form-urlencoded',
            'Authorization': `Basic ${Buffer.from(`${clientId}:${clientSecret}`).toString('base64')}`,
          },
        },
      );

      // 4. Update tokens if new ones were returned
      const newAccessToken = spotifyResponse.data.access_token;
      const newRefreshToken = spotifyResponse.data.refresh_token;
      // Spotify may not always return a new refresh token

      // 5. Update the database
      const updateFields: { spotifyAccessToken: string; spotifyRefreshToken?: string } = {
        spotifyAccessToken: newAccessToken,
      };
      if (newRefreshToken) {
        updateFields.spotifyRefreshToken = newRefreshToken;
      }

      await UserModel.findOneAndUpdate(
        { username },
        {
          $set: updateFields,
        },
        { new: true },
      );

      // 6. Return the updated tokens (or handle as needed)
      return res.json({
        access_token: newAccessToken,
        refresh_token: newRefreshToken || refreshToken,
        message: 'Spotify access token refreshed successfully',
      });
    } catch (error) {
      if (error instanceof Error) {
        return res.status(500).json({ error: error.message });
      }
      return res.status(500).json({ error: 'Unknown error refreshing Spotify token' });
    }
  };

  router.get('/auth/spotify', initiateLogin);
  router.get('/auth/callback', callbackFunc);
  router.patch('/disconnect', disconnectSpotify);
  router.post('/auth/refresh', refreshSpotifyToken);
  return router;
};

export default spotifyController;<|MERGE_RESOLUTION|>--- conflicted
+++ resolved
@@ -14,19 +14,12 @@
 const spotifyController = (socket: FakeSOSocket) => {
   const router: Router = express.Router();
 
-<<<<<<< HEAD
   const clientId: string = process.env.SPOTIFY_CLIENT_ID || 'error';
   const clientSecret: string = process.env.SPOTIFY_CLIENT_SECRET || '';
   // console.log(process.env.REDIRECT_URI);
   // console.log('Running server with REDIRECT_URI:', process.env.REDIRECT_URI);
   const redirectUri = process.env.REDIRECT_URI;
   const clientUrl = process.env.CLIENT_URL || '';
-=======
-  const clientId: string = process.env.SPOTIFY_CLIENT_ID || 'MISSING_SPOTIFY_CLIENT_ID';
-  const clientSecret: string = process.env.SPOTIFY_CLIENT_SECRET || 'MISSING_SPOTIFY_CLIENT_SECRET';
-  const redirectUri = process.env.REDIRECT_URI || 'MISSING_REDIRECT_URI';
-  const clientUrl = process.env.CLIENT_URI || 'MISSING_REDIRECT_URI';
->>>>>>> e004fcf2
 
   /**
    * Initiates the Spotify OAuth flow by redirecting the user to Spotify's authorization page, where user will be prompted to log in
