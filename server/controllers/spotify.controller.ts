import express, { Request, Response, Router } from 'express';
import querystring from 'querystring';
import axios, { AxiosError } from 'axios';
import { DatabaseUser, FakeSOSocket } from '../types/types';
import UserModel from '../models/users.model';

// ensures correct response format from spotify
interface SpotifyTokenResponse {
  access_token: string;
  refresh_token: string;
  expires_in: number;
}

const spotifyController = (socket: FakeSOSocket) => {
  const router: Router = express.Router();

<<<<<<< HEAD
  const clientId: string = process.env.SPOTIFY_CLIENT_ID || 'MISSING_SPOTIFY_CLIENT_ID';
  const clientSecret: string = process.env.SPOTIFY_CLIENT_SECRET || 'MISSING_SPOTIFY_CLIENT_SECRET';
  const redirectUri = process.env.REDIRECT_URI || 'MISSING_REDIRECT_URI';
  const clientUrl = process.env.CLIENT_URL || 'MISSING_REDIRECT_URI';

  /**
=======
  const clientId: string =
    process.env.SPOTIFY_CLIENT_ID || 'MISSING_SPOTIFY_CLIENT_ID';
  const clientSecret: string =
    process.env.SPOTIFY_CLIENT_SECRET || 'MISSING_SPOTIFY_CLIENT_SECRET';
  const redirectUri = process.env.REDIRECT_URI || 'MISSING_REDIRECT_URI';
  const clientUrl = process.env.CLIENT_URL || 'MISSING_REDIRECT_URI'; /**
>>>>>>> 049ac887
   * Initiates the Spotify OAuth flow by redirecting the user to Spotify's authorization page, where user will be prompted to log in
   *
   * @param req The HTTP request object containing the username in query parameters
   * @param res The HTTP response object for redirecting to Spotify's auth page
<<<<<<< HEAD
   * @returns A Promise that resolves to void.
   */
=======
   *
   * @returns A Promise that resolves to void.
   */

>>>>>>> 049ac887
  const initiateLogin = async (req: Request, res: Response): Promise<void> => {
    const { username } = req.query;
    const state = `TEST:${username}`;
    const scope =
      'user-read-private user-read-email user-read-playback-state user-modify-playback-state user-read-currently-playing playlist-read-private playlist-read-collaborative';

    const spotifyAuthParams = {
      response_type: 'code',
      client_id: clientId,
      scope,
      redirect_uri: redirectUri,
      state,
<<<<<<< HEAD
      show_dialog: true,
    };

    try {
      // redirects user to spotify login page
      const redirectUrl = `https://accounts.spotify.com/authorize?${querystring.stringify(spotifyAuthParams)}`;
      res.redirect(redirectUrl);
    } catch (error) {
      // const axiosError = error as AxiosError;
      // console.error('Spotify API error:', axiosError.response?.status, axiosError.response?.data);
      // res.status(axiosError.response?.status || 500).json({
      //   error: axiosError.response?.data || 'Unknown Spotify error',
      // });
    }
  };

  /**
=======
    }; // redirects user to spotify login page

    const redirectUrl = `https://accounts.spotify.com/authorize?${querystring.stringify(spotifyAuthParams)}`;
    res.redirect(redirectUrl);
  }; /**
>>>>>>> 049ac887
   * Handles callback from Spotify after user authorization
   * Exchanges the authorization code for access tokens and fetches user's Spotify profile
   *
   * @param req The HTTP request object containing the authorization code and state from Spotify
   * @param res The HTTP response object for redirecting back to the application
   *
   * @returns A Promise that resolves to void.
   */
<<<<<<< HEAD
  const callbackFunc = async (req: Request, res: Response): Promise<void> => {
    const code = req.query.code || null;
    const state = req.query.state || null;
    const username = req.query.state?.toString().split(':')[1] || '';
=======

  const callbackFunc = async (req: Request, res: Response): Promise<void> => {
    const code = req.query.code || null;
    const state = req.query.state || null;
    const username = req.query.state?.toString().split(':')[1] || ''; // verifies the state is correct
>>>>>>> 049ac887

    if (state === null) {
      res.redirect(
        `${clientUrl}/home#${querystring.stringify({
          error: 'state_mismatch',
        })}`,
      );
      return;
<<<<<<< HEAD
    }
=======
    } // requests access token from spotify
>>>>>>> 049ac887

    try {
      const tokenParams = {
        code: code?.toString() || '',
        redirect_uri: redirectUri,
        grant_type: 'authorization_code',
      };

      const tokenResponse = await axios.post<SpotifyTokenResponse>(
        'https://accounts.spotify.com/api/token',
        querystring.stringify(tokenParams),
        {
          headers: {
            'Content-Type': 'application/x-www-form-urlencoded',
<<<<<<< HEAD
            'Authorization': `Basic ${Buffer.from(`${clientId}:${clientSecret}`).toString('base64')}`,
=======
            Authorization: `Basic ${Buffer.from(`${clientId}:${clientSecret}`).toString('base64')}`,
>>>>>>> 049ac887
          },
        },
      );

      const accessToken = tokenResponse.data.access_token;
      const refreshToken = tokenResponse.data.refresh_token;
<<<<<<< HEAD
      const expiresIn = tokenResponse.data.expires_in;

      try {
        const profileResponse = await axios.get('https://api.spotify.com/v1/me', {
          headers: {
            Authorization: `Bearer ${accessToken}`,
          },
        });

        const updatedUser = await UserModel.findOneAndUpdate(
=======
      const expiresIn = tokenResponse.data.expires_in; // exchanges access token for user profile

      try {
        const profileResponse = await axios.get(
          'https://api.spotify.com/v1/me',
          {
            headers: {
              Authorization: `Bearer ${accessToken}`,
            },
          },
        ); // updates user in database with spotify info

        await UserModel.findOneAndUpdate(
>>>>>>> 049ac887
          { username },
          {
            $set: {
              spotifyId: profileResponse.data.id,
              spotifyAccessToken: accessToken,
              spotifyRefreshToken: refreshToken,
            },
          },
          { new: true },
        );
<<<<<<< HEAD
        if (!updatedUser) {
          res.status(404).send(`User "${username}" not found in database.`);
          return;
        }

        const spotifyData = {
          access_token: accessToken,
          refresh_token: refreshToken,
          expires_in: expiresIn,
          spotify_connected: 'true',
          spotify_user_id: profileResponse.data.id,
        };

        res.redirect(
          `${clientUrl}/user/${username}?spotify_data=${Buffer.from(
            JSON.stringify(spotifyData),
          ).toString('base64')}`,
        );
      } catch (error) {
        // const axiosError = error as AxiosError;
        // console.error(
        //   'Error when fetching Spotify profile:',
        //   axiosError.response?.status,
        //   axiosError.response?.data,
        // );
        if (error instanceof Error) {
          res.status(500).send(`Error when fetching spotify user profile: ${error.message}`);
        } else {
          res.status(500).send(`Error when fetching spotify user profile`);
        }
      }
    } catch (error) {
      // const axiosError = error as AxiosError;
      //   console.error(
      //     'Error when fetching access token:',
      //     axiosError.response?.status,
      //     axiosError.response?.data,
      //   );
=======

        const spotifyData = {
          access_token: accessToken,
          refresh_token: refreshToken,
          expires_in: expiresIn,
          spotify_connected: 'true',
          spotify_user_id: profileResponse.data.id,
        };

        res.redirect(
          `${clientUrl}/user/${username}?spotify_data=${Buffer.from(
            JSON.stringify(spotifyData),
          ).toString('base64')}`,
        );
      } catch (error) {
        if (error instanceof Error) {
          res
            .status(500)
            .send(`Error when fetching spotify user profile: ${error.message}`);
        } else {
          res.status(500).send(`Error when fetching spotify user profile`);
        }
      }
    } catch (error) {
>>>>>>> 049ac887
      if (error instanceof Error) {
        res.status(500).send(`Invalid spotify access token: ${error.message}`);
      } else {
        res.status(500).send(`Invalid spotify access token`);
      }
    }
<<<<<<< HEAD
  };

  /**
   * Fetches tracks from a specified Spotify playlist using the access token.
   * @param req The HTTP request containing playlistId, access_token, and optional params like limit and offset.
   * @param res The HTTP response returning the list of playlist tracks or an error message.
   */
  const getPlaylistTracks = async (req: Request, res: Response): Promise<void> => {
    const { playlistId, access_token: accessToken, limit = 20, offset = 0, market } = req.query;

    if (!playlistId || !accessToken) {
      res.status(400).json({ error: 'Missing playlistId or access_token' });
      return;
    }

    try {
      const queryParams = new URLSearchParams({
        limit: limit.toString(),
        offset: offset.toString(),
      });

      if (market) queryParams.append('market', market.toString());

      const spotifyRes = await axios.get(
        `https://api.spotify.com/v1/playlists/${playlistId}/tracks?${queryParams.toString()}`,
        {
          headers: {
            Authorization: `Bearer ${accessToken}`,
          },
        },
      );

      res.status(200).json({ tracks: spotifyRes.data.items });
    } catch (error) {
      res.status(500).json({
        message: `Failed to fetch playlist tracks: ${(error as Error).message}`,
      });
    }
  };

  /**
   * Fetches the currently playing track from the user's Spotify account.
   * @param req The HTTP request containing the username as a query parameter.
   * @param res The HTTP response returning track details or an error message.
   */
  const getCurrentlyPlaying = async (req: Request, res: Response): Promise<void> => {
    const { username } = req.query;

    if (!username || typeof username !== 'string') {
      res.status(400).json({ error: 'Username is required in query params' });
      return;
    }

    try {
      const userDoc = await UserModel.findOne({ username });
      if (!userDoc) {
        res.status(404).json({ error: 'User not found' });
        return;
      }

      const accessToken = userDoc.spotifyAccessToken;

      try {
        const nowPlayingResponse = await axios.get(
          'https://api.spotify.com/v1/me/player/currently-playing',
          {
            headers: {
              Authorization: `Bearer ${accessToken}`,
            },
          },
        );

        if (nowPlayingResponse.status === 204 || !nowPlayingResponse.data) {
          res.status(200).json({ isPlaying: false });
          return;
        }

        res.status(200).json({
          isPlaying: true,
          track: nowPlayingResponse.data.item,
          progress_ms: nowPlayingResponse.data.progress_ms,
          timestamp: nowPlayingResponse.data.timestamp,
        });
      } catch (error) {
        if (error instanceof Error) {
          res.status(500).json({
            message: `Failed to fetch currently playing track: ${error.message}`,
          });
        } else {
          res.status(500).json({
            message: `Unknown error occurred while fetching currently playing track.`,
          });
        }
      }
    } catch (error) {
      if (error instanceof Error) {
        res.status(500).json({
          message: `Error retrieving user from database: ${error.message}`,
        });
      } else {
        res.status(500).json({
          message: `Unknown error occurred while checking current track.`,
        });
      }
    }
  };

  /**
=======
  }; /**
>>>>>>> 049ac887
   * Disconnects current user's Spotify account by removing their stored information in the database and frontend
   *
   * @param req The HTTP request object containing the username in the request body
   * @param res The HTTP response object used to send the status of the function
   *
   * @returns A Promise that resolves to void.
   */
<<<<<<< HEAD
  const disconnectSpotify = async (req: Request, res: Response): Promise<void> => {
=======

  const disconnectSpotify = async (
    req: Request,
    res: Response,
  ): Promise<void> => {
>>>>>>> 049ac887
    const { username } = req.body;

    try {
      await UserModel.findOneAndUpdate(
        { username },
        {
          $set: {
            spotifyId: '',
            spotifyAccessToken: '',
            spotifyRefreshToken: '',
          },
        },
        { new: true },
      );
    } catch (error) {
      if (error instanceof Error) {
        res.status(500).json({
          message: `Unable to update user data in backend while disconnecting from Spotify: ${error.message}`,
        });
      } else {
        res.status(500).json({
          message: `Unable to update user data in backend while disconnecting from Spotify`,
        });
      }
<<<<<<< HEAD
      return;
=======
>>>>>>> 049ac887
    }

    res.clearCookie('spotifyAccessToken');
    res.clearCookie('spotifyRefreshToken');
    res.clearCookie('spotifyId');

    res.status(200).json({ message: 'Spotify disconnected successfully' });
<<<<<<< HEAD
  };

  /**
   * Refreshes the user's Spotify access token using the stored refresh token.
   * Updates the access token (and possibly refresh token) in the database.
   * @param req The HTTP request containing the username in the body.
   * @param res The HTTP response returning the new tokens or an error message.
   */
=======
  }; /**
   * Refreshes a user's Spotify access token using their stored refresh token
   */

>>>>>>> 049ac887
  const refreshSpotifyToken = async (req: Request, res: Response) => {
    try {
      const { username } = req.body;
      if (!username) {
        return res.status(400).json({ error: 'Username is required' });
<<<<<<< HEAD
      }

      // 1. Fetch the user from DB
=======
      } // 1. Fetch the user from DB

>>>>>>> 049ac887
      const userDoc = await UserModel.findOne({ username });
      if (!userDoc) {
        return res.status(404).json({ error: 'User not found' });
      }
<<<<<<< HEAD
      const user = userDoc as unknown as DatabaseUser;

      // 2. Check if the user has a stored refresh token
      const refreshToken = user.spotifyRefreshToken;
      if (!refreshToken) {
        return res.status(400).json({ error: 'No Spotify refresh token stored for this user' });
      }

      // 3. Request a new access token from Spotify
=======
      const user = userDoc as unknown as DatabaseUser; // 2. Check if the user has a stored refresh token

      const refreshToken = user.spotifyRefreshToken;
      if (!refreshToken) {
        return res
          .status(400)
          .json({ error: 'No Spotify refresh token stored for this user' });
      } // 3. Request a new access token from Spotify

>>>>>>> 049ac887
      const tokenParams = {
        grant_type: 'refresh_token',
        refresh_token: refreshToken,
      };

      const spotifyResponse = await axios.post(
        'https://accounts.spotify.com/api/token',
        querystring.stringify(tokenParams),
        {
          headers: {
            'Content-Type': 'application/x-www-form-urlencoded',
<<<<<<< HEAD
            'Authorization': `Basic ${Buffer.from(`${clientId}:${clientSecret}`).toString('base64')}`,
          },
        },
      );

      // 4. Update tokens if new ones were returned
      const newAccessToken = spotifyResponse.data.access_token;
      const newRefreshToken = spotifyResponse.data.refresh_token;
      // Spotify may not always return a new refresh token

      // 5. Update the database
      const updateFields: { spotifyAccessToken: string; spotifyRefreshToken?: string } = {
=======
            Authorization: `Basic ${Buffer.from(`${clientId}:${clientSecret}`).toString('base64')}`,
          },
        },
      ); // 4. Update tokens if new ones were returned

      const newAccessToken = spotifyResponse.data.access_token;
      const newRefreshToken = spotifyResponse.data.refresh_token; // Spotify may not always return a new refresh token
      // 5. Update the database
      const updateFields: {
        spotifyAccessToken: string;
        spotifyRefreshToken?: string;
      } = {
>>>>>>> 049ac887
        spotifyAccessToken: newAccessToken,
      };
      if (newRefreshToken) {
        updateFields.spotifyRefreshToken = newRefreshToken;
      }

      await UserModel.findOneAndUpdate(
        { username },
        {
          $set: updateFields,
        },
        { new: true },
<<<<<<< HEAD
      );

      // 6. Return the updated tokens (or handle as needed)
=======
      ); // 6. Return the updated tokens (or handle as needed)

>>>>>>> 049ac887
      return res.json({
        access_token: newAccessToken,
        refresh_token: newRefreshToken || refreshToken,
        message: 'Spotify access token refreshed successfully',
      });
    } catch (error) {
      if (error instanceof Error) {
        return res.status(500).json({ error: error.message });
      }
<<<<<<< HEAD
      return res.status(500).json({ error: 'Unknown error refreshing Spotify token' });
    }
  };

  /**
   * Retrieves the list of Spotify playlists for a given user using their access token.
   * Automatically refreshes the token if expired and retries once.
   * @param req The HTTP request containing the username in the body.
   * @param res The HTTP response returning the playlists or an error message.
   */
  const getSpotifyPlaylists = async (req: Request, res: Response) => {
    const { username } = req.body;
    // console.log('Received playlist request for username:', username);

    try {
      const userDoc = await UserModel.findOne({ username });
      // console.log('Fetched userDoc:', userDoc);
      if (!userDoc) {
        return res.status(404).json({ error: 'User not found' });
      }

      const accessToken = userDoc.spotifyAccessToken;
      // console.log('Using accessToken:', accessToken);

      try {
        const playlistResponse = await axios.get(`https://api.spotify.com/v1/me/playlists`, {
          headers: {
            Authorization: `Bearer ${accessToken}`,
          },
        });

        return res.status(200).json(playlistResponse.data.items);
      } catch (error) {
        const axiosError = error as AxiosError;

        if (axiosError.response?.status === 401) {
          // Token expired - refresh it
          const refreshRes = await axios.post(
            'https://accounts.spotify.com/api/token',
            querystring.stringify({
              grant_type: 'refresh_token',
              refresh_token: userDoc.spotifyRefreshToken,
            }),
            {
              headers: {
                'Content-Type': 'application/x-www-form-urlencoded',
                'Authorization': `Basic ${Buffer.from(`${clientId}:${clientSecret}`).toString('base64')}`,
              },
            },
          );

          const newAccessToken = refreshRes.data.access_token;
          await UserModel.updateOne({ username }, { $set: { spotifyAccessToken: newAccessToken } });

          // Retry original request
          const retryResponse = await axios.get(`https://api.spotify.com/v1/me/playlists`, {
            headers: {
              Authorization: `Bearer ${newAccessToken}`,
            },
          });

          return res.status(200).json(retryResponse.data.items);
        }
        if (axiosError.response?.status === 429) {
          const retryAfter = axiosError.response.headers['retry-after'];
          // console.warn(`Rate limited by Spotify. Retry after ${retryAfter} seconds.`);

          return res.status(429).json({
            error: 'Rate limited by Spotify. Try again later.',
            retry_after: retryAfter,
            raw_spotify_error: axiosError.response.data,
          });
        }
        throw error;
      }
    } catch (err) {
      // console.error('Error in getSpotifyPlaylists:', err);
      return res.status(500).json({ error: 'Error fetching Spotify playlists' });
    }
  };

  /**
   * Checks if the user has Spotify connected and if something is currently playing.
   * @param req The HTTP request containing the username as a query parameter.
   * @param res The HTTP response returning connection and playback status.
   */
  const checkSpotifyConnection = async (req: Request, res: Response) => {
    const { username } = req.query;

    if (!username || typeof username !== 'string') {
      return res.status(400).json({ error: 'Username is required in query params' });
    }

    try {
      const userDoc = await UserModel.findOne({ username });
      if (!userDoc) {
        return res.status(404).json({ error: 'User not found' });
      }

      const user = userDoc.toObject();

      const isConnected =
        !!user.spotifyAccessToken && !!user.spotifyRefreshToken && !!user.spotifyId;

      if (!isConnected) {
        return res.json({ isConnected: false, currentlyPlaying: false });
      }

      try {
        // Try to fetch currently playing song
        const response = await axios.get('https://api.spotify.com/v1/me/player/currently-playing', {
          headers: {
            Authorization: `Bearer ${user.spotifyAccessToken}`,
          },
        });

        const isPlaying = response.status === 200 && response.data?.is_playing;
        return res.json({ isConnected: true, currentlyPlaying: isPlaying || false });
      } catch (err) {
        return res.json({ isConnected: true, currentlyPlaying: false });
      }
    } catch (err) {
      return res.status(500).json({ error: 'Failed to check Spotify connection' });
=======
      return res
        .status(500)
        .json({ error: 'Unknown error refreshing Spotify token' });
    }
  }; /**
   * Fetches a user's Spotify playlists
   *
   * @param req The HTTP request object containing the username in the request body
   * @param res The HTTP response object used to send the status of the function
   *
   * * */

  const getSpotifyPlaylists = async (req: Request, res: Response) => {
    try {
      const { access_token: accessToken } = req.body;

      const playlistResponse = await axios.get(
        `https://api.spotify.com/v1/me/playlists`,
        {
          headers: {
            Authorization: `Bearer ${accessToken}`,
          },
        },
      );

      res.status(200).json(playlistResponse.data.items);
    } catch (error) {
      res
        .status(500)
        .json({ error: 'Error fetching Spotify playlists controller' });
>>>>>>> 049ac887
    }
  };

  router.get('/auth/spotify', initiateLogin);
  router.get('/auth/callback', callbackFunc);
  router.patch('/disconnect', disconnectSpotify);
  router.post('/auth/refresh', refreshSpotifyToken);
  router.post('/getPlaylists', getSpotifyPlaylists);
<<<<<<< HEAD
  router.get('/getPlaylistTracks', getPlaylistTracks);
  router.get('/isConnected', checkSpotifyConnection);
  router.get('/current-track', getCurrentlyPlaying);
=======
>>>>>>> 049ac887
  return router;
};

export default spotifyController;<|MERGE_RESOLUTION|>--- conflicted
+++ resolved
@@ -14,34 +14,18 @@
 const spotifyController = (socket: FakeSOSocket) => {
   const router: Router = express.Router();
 
-<<<<<<< HEAD
   const clientId: string = process.env.SPOTIFY_CLIENT_ID || 'MISSING_SPOTIFY_CLIENT_ID';
   const clientSecret: string = process.env.SPOTIFY_CLIENT_SECRET || 'MISSING_SPOTIFY_CLIENT_SECRET';
   const redirectUri = process.env.REDIRECT_URI || 'MISSING_REDIRECT_URI';
   const clientUrl = process.env.CLIENT_URL || 'MISSING_REDIRECT_URI';
 
   /**
-=======
-  const clientId: string =
-    process.env.SPOTIFY_CLIENT_ID || 'MISSING_SPOTIFY_CLIENT_ID';
-  const clientSecret: string =
-    process.env.SPOTIFY_CLIENT_SECRET || 'MISSING_SPOTIFY_CLIENT_SECRET';
-  const redirectUri = process.env.REDIRECT_URI || 'MISSING_REDIRECT_URI';
-  const clientUrl = process.env.CLIENT_URL || 'MISSING_REDIRECT_URI'; /**
->>>>>>> 049ac887
    * Initiates the Spotify OAuth flow by redirecting the user to Spotify's authorization page, where user will be prompted to log in
    *
    * @param req The HTTP request object containing the username in query parameters
    * @param res The HTTP response object for redirecting to Spotify's auth page
-<<<<<<< HEAD
    * @returns A Promise that resolves to void.
    */
-=======
-   *
-   * @returns A Promise that resolves to void.
-   */
-
->>>>>>> 049ac887
   const initiateLogin = async (req: Request, res: Response): Promise<void> => {
     const { username } = req.query;
     const state = `TEST:${username}`;
@@ -54,7 +38,6 @@
       scope,
       redirect_uri: redirectUri,
       state,
-<<<<<<< HEAD
       show_dialog: true,
     };
 
@@ -72,13 +55,6 @@
   };
 
   /**
-=======
-    }; // redirects user to spotify login page
-
-    const redirectUrl = `https://accounts.spotify.com/authorize?${querystring.stringify(spotifyAuthParams)}`;
-    res.redirect(redirectUrl);
-  }; /**
->>>>>>> 049ac887
    * Handles callback from Spotify after user authorization
    * Exchanges the authorization code for access tokens and fetches user's Spotify profile
    *
@@ -87,18 +63,10 @@
    *
    * @returns A Promise that resolves to void.
    */
-<<<<<<< HEAD
   const callbackFunc = async (req: Request, res: Response): Promise<void> => {
     const code = req.query.code || null;
     const state = req.query.state || null;
     const username = req.query.state?.toString().split(':')[1] || '';
-=======
-
-  const callbackFunc = async (req: Request, res: Response): Promise<void> => {
-    const code = req.query.code || null;
-    const state = req.query.state || null;
-    const username = req.query.state?.toString().split(':')[1] || ''; // verifies the state is correct
->>>>>>> 049ac887
 
     if (state === null) {
       res.redirect(
@@ -107,12 +75,7 @@
         })}`,
       );
       return;
-<<<<<<< HEAD
-    }
-=======
-    } // requests access token from spotify
->>>>>>> 049ac887
-
+    }
     try {
       const tokenParams = {
         code: code?.toString() || '',
@@ -126,18 +89,13 @@
         {
           headers: {
             'Content-Type': 'application/x-www-form-urlencoded',
-<<<<<<< HEAD
             'Authorization': `Basic ${Buffer.from(`${clientId}:${clientSecret}`).toString('base64')}`,
-=======
-            Authorization: `Basic ${Buffer.from(`${clientId}:${clientSecret}`).toString('base64')}`,
->>>>>>> 049ac887
           },
         },
       );
 
       const accessToken = tokenResponse.data.access_token;
       const refreshToken = tokenResponse.data.refresh_token;
-<<<<<<< HEAD
       const expiresIn = tokenResponse.data.expires_in;
 
       try {
@@ -148,21 +106,6 @@
         });
 
         const updatedUser = await UserModel.findOneAndUpdate(
-=======
-      const expiresIn = tokenResponse.data.expires_in; // exchanges access token for user profile
-
-      try {
-        const profileResponse = await axios.get(
-          'https://api.spotify.com/v1/me',
-          {
-            headers: {
-              Authorization: `Bearer ${accessToken}`,
-            },
-          },
-        ); // updates user in database with spotify info
-
-        await UserModel.findOneAndUpdate(
->>>>>>> 049ac887
           { username },
           {
             $set: {
@@ -173,7 +116,6 @@
           },
           { new: true },
         );
-<<<<<<< HEAD
         if (!updatedUser) {
           res.status(404).send(`User "${username}" not found in database.`);
           return;
@@ -212,39 +154,12 @@
       //     axiosError.response?.status,
       //     axiosError.response?.data,
       //   );
-=======
-
-        const spotifyData = {
-          access_token: accessToken,
-          refresh_token: refreshToken,
-          expires_in: expiresIn,
-          spotify_connected: 'true',
-          spotify_user_id: profileResponse.data.id,
-        };
-
-        res.redirect(
-          `${clientUrl}/user/${username}?spotify_data=${Buffer.from(
-            JSON.stringify(spotifyData),
-          ).toString('base64')}`,
-        );
-      } catch (error) {
-        if (error instanceof Error) {
-          res
-            .status(500)
-            .send(`Error when fetching spotify user profile: ${error.message}`);
-        } else {
-          res.status(500).send(`Error when fetching spotify user profile`);
-        }
-      }
-    } catch (error) {
->>>>>>> 049ac887
       if (error instanceof Error) {
         res.status(500).send(`Invalid spotify access token: ${error.message}`);
       } else {
         res.status(500).send(`Invalid spotify access token`);
       }
     }
-<<<<<<< HEAD
   };
 
   /**
@@ -353,9 +268,6 @@
   };
 
   /**
-=======
-  }; /**
->>>>>>> 049ac887
    * Disconnects current user's Spotify account by removing their stored information in the database and frontend
    *
    * @param req The HTTP request object containing the username in the request body
@@ -363,15 +275,7 @@
    *
    * @returns A Promise that resolves to void.
    */
-<<<<<<< HEAD
   const disconnectSpotify = async (req: Request, res: Response): Promise<void> => {
-=======
-
-  const disconnectSpotify = async (
-    req: Request,
-    res: Response,
-  ): Promise<void> => {
->>>>>>> 049ac887
     const { username } = req.body;
 
     try {
@@ -396,18 +300,17 @@
           message: `Unable to update user data in backend while disconnecting from Spotify`,
         });
       }
-<<<<<<< HEAD
       return;
-=======
->>>>>>> 049ac887
     }
 
     res.clearCookie('spotifyAccessToken');
     res.clearCookie('spotifyRefreshToken');
     res.clearCookie('spotifyId');
+    res.clearCookie('spotifyAccessToken');
+    res.clearCookie('spotifyRefreshToken');
+    res.clearCookie('spotifyId');
 
     res.status(200).json({ message: 'Spotify disconnected successfully' });
-<<<<<<< HEAD
   };
 
   /**
@@ -416,30 +319,18 @@
    * @param req The HTTP request containing the username in the body.
    * @param res The HTTP response returning the new tokens or an error message.
    */
-=======
-  }; /**
-   * Refreshes a user's Spotify access token using their stored refresh token
-   */
-
->>>>>>> 049ac887
   const refreshSpotifyToken = async (req: Request, res: Response) => {
     try {
       const { username } = req.body;
       if (!username) {
         return res.status(400).json({ error: 'Username is required' });
-<<<<<<< HEAD
       }
 
       // 1. Fetch the user from DB
-=======
-      } // 1. Fetch the user from DB
-
->>>>>>> 049ac887
       const userDoc = await UserModel.findOne({ username });
       if (!userDoc) {
         return res.status(404).json({ error: 'User not found' });
       }
-<<<<<<< HEAD
       const user = userDoc as unknown as DatabaseUser;
 
       // 2. Check if the user has a stored refresh token
@@ -449,17 +340,6 @@
       }
 
       // 3. Request a new access token from Spotify
-=======
-      const user = userDoc as unknown as DatabaseUser; // 2. Check if the user has a stored refresh token
-
-      const refreshToken = user.spotifyRefreshToken;
-      if (!refreshToken) {
-        return res
-          .status(400)
-          .json({ error: 'No Spotify refresh token stored for this user' });
-      } // 3. Request a new access token from Spotify
-
->>>>>>> 049ac887
       const tokenParams = {
         grant_type: 'refresh_token',
         refresh_token: refreshToken,
@@ -471,7 +351,6 @@
         {
           headers: {
             'Content-Type': 'application/x-www-form-urlencoded',
-<<<<<<< HEAD
             'Authorization': `Basic ${Buffer.from(`${clientId}:${clientSecret}`).toString('base64')}`,
           },
         },
@@ -484,20 +363,6 @@
 
       // 5. Update the database
       const updateFields: { spotifyAccessToken: string; spotifyRefreshToken?: string } = {
-=======
-            Authorization: `Basic ${Buffer.from(`${clientId}:${clientSecret}`).toString('base64')}`,
-          },
-        },
-      ); // 4. Update tokens if new ones were returned
-
-      const newAccessToken = spotifyResponse.data.access_token;
-      const newRefreshToken = spotifyResponse.data.refresh_token; // Spotify may not always return a new refresh token
-      // 5. Update the database
-      const updateFields: {
-        spotifyAccessToken: string;
-        spotifyRefreshToken?: string;
-      } = {
->>>>>>> 049ac887
         spotifyAccessToken: newAccessToken,
       };
       if (newRefreshToken) {
@@ -510,14 +375,9 @@
           $set: updateFields,
         },
         { new: true },
-<<<<<<< HEAD
       );
 
       // 6. Return the updated tokens (or handle as needed)
-=======
-      ); // 6. Return the updated tokens (or handle as needed)
-
->>>>>>> 049ac887
       return res.json({
         access_token: newAccessToken,
         refresh_token: newRefreshToken || refreshToken,
@@ -527,7 +387,6 @@
       if (error instanceof Error) {
         return res.status(500).json({ error: error.message });
       }
-<<<<<<< HEAD
       return res.status(500).json({ error: 'Unknown error refreshing Spotify token' });
     }
   };
@@ -651,38 +510,6 @@
       }
     } catch (err) {
       return res.status(500).json({ error: 'Failed to check Spotify connection' });
-=======
-      return res
-        .status(500)
-        .json({ error: 'Unknown error refreshing Spotify token' });
-    }
-  }; /**
-   * Fetches a user's Spotify playlists
-   *
-   * @param req The HTTP request object containing the username in the request body
-   * @param res The HTTP response object used to send the status of the function
-   *
-   * * */
-
-  const getSpotifyPlaylists = async (req: Request, res: Response) => {
-    try {
-      const { access_token: accessToken } = req.body;
-
-      const playlistResponse = await axios.get(
-        `https://api.spotify.com/v1/me/playlists`,
-        {
-          headers: {
-            Authorization: `Bearer ${accessToken}`,
-          },
-        },
-      );
-
-      res.status(200).json(playlistResponse.data.items);
-    } catch (error) {
-      res
-        .status(500)
-        .json({ error: 'Error fetching Spotify playlists controller' });
->>>>>>> 049ac887
     }
   };
 
@@ -691,12 +518,9 @@
   router.patch('/disconnect', disconnectSpotify);
   router.post('/auth/refresh', refreshSpotifyToken);
   router.post('/getPlaylists', getSpotifyPlaylists);
-<<<<<<< HEAD
   router.get('/getPlaylistTracks', getPlaylistTracks);
   router.get('/isConnected', checkSpotifyConnection);
   router.get('/current-track', getCurrentlyPlaying);
-=======
->>>>>>> 049ac887
   return router;
 };
 
