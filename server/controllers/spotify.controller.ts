--- conflicted
+++ resolved
@@ -12,7 +12,6 @@
 }
 
 const spotifyController = (socket: FakeSOSocket) => {
-<<<<<<< HEAD
     const router: Router = express.Router();
 
     const clientId: string = process.env.SPOTIFY_CLIENT_ID || 'MISSING_SPOTIFY_CLIENT_ID';
@@ -22,11 +21,6 @@
 
     /**
      * Initiates the Spotify OAuth flow by redirecting the user to Spotify's authorization page, where user will be prompted to log in
-     *
-     * @param req The HTTP request object containing the username in query parameters
-     * @param res The HTTP response object for redirecting to Spotify's auth page
-     *
-     * @returns A Promise that resolves to void.
      */
     const initiateLogin = async (req: Request, res: Response): Promise<void> => {
         const { username } = req.query;
@@ -42,389 +36,77 @@
             state,
         };
 
-        // redirects user to spotify login page
-        const redirectUrl = `https://accounts.spotify.com/authorize?${querystring.stringify(spotifyAuthParams)}`;
-        res.redirect(redirectUrl);
+        res.redirect(`https://accounts.spotify.com/authorize?${querystring.stringify(spotifyAuthParams)}`);
     };
 
     /**
      * Handles callback from Spotify after user authorization
-     * Exchanges the authorization code for access tokens and fetches user's Spotify profile
-     *
-     * @param req The HTTP request object containing the authorization code and state from Spotify
-     * @param res The HTTP response object for redirecting back to the application
-     *
-     * @returns A Promise that resolves to void.
      */
     const callbackFunc = async (req: Request, res: Response): Promise<void> => {
         const code = req.query.code || null;
         const state = req.query.state || null;
         const username = req.query.state?.toString().split(':')[1] || '';
 
-        // verifies the state is correct
-        if (state === null) {
-            res.redirect(
-                `${clientUrl}/home#${querystring.stringify({
-                    error: 'state_mismatch',
-                })}`,
-            );
+        if (!state) {
+            res.redirect(`${clientUrl}/home#${querystring.stringify({ error: 'state_mismatch' })}`);
             return;
-=======
-  const router: Router = express.Router();
-
-  const clientId: string = process.env.SPOTIFY_CLIENT_ID || 'error';
-  const clientSecret: string = process.env.SPOTIFY_CLIENT_SECRET || '';
-  // console.log(process.env.REDIRECT_URI);
-  // console.log('Running server with REDIRECT_URI:', process.env.REDIRECT_URI);
-  const redirectUri = process.env.REDIRECT_URI;
-  const clientUrl = process.env.CLIENT_URL || '';
-
-  /**
-   * Initiates the Spotify OAuth flow by redirecting the user to Spotify's authorization page, where user will be prompted to log in
-   *
-   * @param req The HTTP request object containing the username in query parameters
-   * @param res The HTTP response object for redirecting to Spotify's auth page
-   *
-   * @returns A Promise that resolves to void.
-   */
-  const initiateLogin = async (req: Request, res: Response): Promise<void> => {
-    const { username } = req.query;
-    console.log('REDIRECT_URI being used:', redirectUri);
-    const state = `TEST:${username}`;
-    const scope =
-      'user-read-private user-read-email user-read-playback-state user-modify-playback-state user-read-currently-playing playlist-read-private playlist-read-collaborative';
-
-    const spotifyAuthParams = {
-      response_type: 'code',
-      client_id: clientId,
-      scope,
-      redirect_uri: redirectUri,
-      state,
-    };
-
-    // redirects user to spotify login page
-    const redirectUrl = `https://accounts.spotify.com/authorize?${querystring.stringify(spotifyAuthParams)}`;
-    res.redirect(redirectUrl);
-  };
-
-  /**
-   * Handles callback from Spotify after user authorization
-   * Exchanges the authorization code for access tokens and fetches user's Spotify profile
-   *
-   * @param req The HTTP request object containing the authorization code and state from Spotify
-   * @param res The HTTP response object for redirecting back to the application
-   *
-   * @returns A Promise that resolves to void.
-   */
-  const callbackFunc = async (req: Request, res: Response): Promise<void> => {
-    const code = req.query.code || null;
-    const state = req.query.state || null;
-    const username = req.query.state?.toString().split(':')[1] || '';
-
-    // verifies the state is correct
-    if (state === null) {
-      res.redirect(
-        `${clientUrl}/home#${querystring.stringify({
-          error: 'state_mismatch',
-        })}`,
-      );
-      return;
-    }
-
-    // requests access token from spotify
-    try {
-      const tokenParams = {
-        code: code?.toString() || '',
-        redirect_uri: redirectUri,
-        grant_type: 'authorization_code',
-      };
-
-      const tokenResponse = await axios.post<SpotifyTokenResponse>(
-        'https://accounts.spotify.com/api/token',
-        querystring.stringify(tokenParams),
-        {
-          headers: {
-            'Content-Type': 'application/x-www-form-urlencoded',
-            'Authorization': `Basic ${Buffer.from(`${clientId}:${clientSecret}`).toString('base64')}`,
-          },
-        },
-      );
-
-      const accessToken = tokenResponse.data.access_token;
-      const refreshToken = tokenResponse.data.refresh_token;
-      const expiresIn = tokenResponse.data.expires_in;
-
-      // exchanges access token for user profile
-      try {
-        // console.log("HERE");
-        const profileResponse = await axios.get('https://api.spotify.com/v1/me', {
-          headers: {
-            Authorization: `Bearer ${accessToken}`,
-          },
-        });
-
-        // console.log("HERE2");
-
-        // updates user in database with spotify info
-        await UserModel.findOneAndUpdate(
-          { username },
-          {
-            $set: {
-              spotifyId: profileResponse.data.id,
-              spotifyAccessToken: accessToken,
-              spotifyRefreshToken: refreshToken,
-            },
-          },
-          { new: true },
-        );
-
-          // console.log("HERE3");
-
-        const spotifyData = {
-          access_token: accessToken,
-          refresh_token: refreshToken,
-          expires_in: expiresIn,
-          spotify_connected: 'true',
-          spotify_user_id: profileResponse.data.id,
-        };
-
-          // console.log("CLIENT URL",clientUrl)
-
-        res.redirect(
-            `${clientUrl}/user/${username}?spotify_data=${Buffer.from(
-            JSON.stringify(spotifyData),
-          ).toString('base64')}`,
-        );
-      } catch (error) {
-       
-        if (error instanceof Error) {
-          res.status(500).send(`Error when fetching spotify user profile: ${error.message}`);
-        } else {
-          res.status(500).send(`Error when fetching spotify user profile`);
->>>>>>> 8b5784a3
         }
 
-        // requests access token from spotify
         try {
-            const tokenParams = {
-                code: code?.toString() || '',
-                redirect_uri: redirectUri,
-                grant_type: 'authorization_code',
-            };
-
             const tokenResponse = await axios.post<SpotifyTokenResponse>(
                 'https://accounts.spotify.com/api/token',
-                querystring.stringify(tokenParams),
+                querystring.stringify({
+                    code: code?.toString() || '',
+                    redirect_uri: redirectUri,
+                    grant_type: 'authorization_code',
+                }),
                 {
                     headers: {
                         'Content-Type': 'application/x-www-form-urlencoded',
-                        'Authorization': `Basic ${Buffer.from(`${clientId}:${clientSecret}`).toString('base64')}`,
+                        Authorization: `Basic ${Buffer.from(`${clientId}:${clientSecret}`).toString('base64')}`,
                     },
                 },
             );
 
-            const accessToken = tokenResponse.data.access_token;
-            const refreshToken = tokenResponse.data.refresh_token;
-            const expiresIn = tokenResponse.data.expires_in;
+            const { access_token, refresh_token, expires_in } = tokenResponse.data;
 
-            // exchanges access token for user profile
             try {
                 const profileResponse = await axios.get('https://api.spotify.com/v1/me', {
-                    headers: {
-                        Authorization: `Bearer ${accessToken}`,
-                    },
+                    headers: { Authorization: `Bearer ${access_token}` },
                 });
 
-                // updates user in database with spotify info
                 await UserModel.findOneAndUpdate(
                     { username },
                     {
                         $set: {
                             spotifyId: profileResponse.data.id,
-                            spotifyAccessToken: accessToken,
-                            spotifyRefreshToken: refreshToken,
+                            spotifyAccessToken: access_token,
+                            spotifyRefreshToken: refresh_token,
                         },
                     },
                     { new: true },
                 );
 
                 const spotifyData = {
-                    access_token: accessToken,
-                    refresh_token: refreshToken,
-                    expires_in: expiresIn,
+                    access_token,
+                    refresh_token,
+                    expires_in,
                     spotify_connected: 'true',
                     spotify_user_id: profileResponse.data.id,
                 };
 
-                res.redirect(
-                    `${clientUrl}/user/${username}?spotify_data=${Buffer.from(
-                        JSON.stringify(spotifyData),
-                    ).toString('base64')}`,
-                );
+                res.redirect(`${clientUrl}/user/${username}?spotify_data=${Buffer.from(JSON.stringify(spotifyData)).toString('base64')}`);
             } catch (error) {
-                if (error instanceof Error) {
-                    res.status(500).send(`Error when fetching spotify user profile: ${error.message}`);
-                } else {
-                    res.status(500).send(`Error when fetching spotify user profile`);
-                }
+                res.status(500).send(`Error fetching Spotify user profile: ${error instanceof Error ? error.message : 'Unknown error'}`);
             }
         } catch (error) {
-            if (error instanceof Error) {
-                res.status(500).send(`Invalid spotify access token: ${error.message}`);
-            } else {
-                res.status(500).send(`Invalid spotify access token`);
-            }
+            res.status(500).send(`Invalid Spotify access token: ${error instanceof Error ? error.message : 'Unknown error'}`);
         }
     };
 
-    /**
-     * Disconnects current user's Spotify account by removing their stored information in the database and frontend
-     *
-     * @param req The HTTP request object containing the username in the request body
-     * @param res The HTTP response object used to send the status of the function
-     *
-     * @returns A Promise that resolves to void.
-     */
-    const disconnectSpotify = async (req: Request, res: Response): Promise<void> => {
-        const { username } = req.body;
+    router.get('/login', initiateLogin);
+    router.get('/callback', callbackFunc);
 
-        try {
-            await UserModel.findOneAndUpdate(
-                { username },
-                {
-                    $set: {
-                        spotifyId: '',
-                        spotifyAccessToken: '',
-                        spotifyRefreshToken: '',
-                    },
-                },
-                { new: true },
-            );
-        } catch (error) {
-            if (error instanceof Error) {
-                res.status(500).json({
-                    message: `Unable to update user data in backend while disconnecting from Spotify: ${error.message}`,
-                });
-            } else {
-                res.status(500).json({
-                    message: `Unable to update user data in backend while disconnecting from Spotify`,
-                });
-            }
-        }
-
-        res.clearCookie('spotifyAccessToken');
-        res.clearCookie('spotifyRefreshToken');
-        res.clearCookie('spotifyId');
-
-        res.status(200).json({ message: 'Spotify disconnected successfully' });
-    };
-
-    /**
-     * Refreshes a user's Spotify access token using their stored refresh token
-     */
-    const refreshSpotifyToken = async (req: Request, res: Response) => {
-        try {
-            const { username } = req.body;
-            if (!username) {
-                return res.status(400).json({ error: 'Username is required' });
-            }
-
-            // 1. Fetch the user from DB
-            const userDoc = await UserModel.findOne({ username });
-            if (!userDoc) {
-                return res.status(404).json({ error: 'User not found' });
-            }
-            const user = userDoc as unknown as DatabaseUser;
-
-            // 2. Check if the user has a stored refresh token
-            const refreshToken = user.spotifyRefreshToken;
-            if (!refreshToken) {
-                return res.status(400).json({ error: 'No Spotify refresh token stored for this user' });
-            }
-
-            // 3. Request a new access token from Spotify
-            const tokenParams = {
-                grant_type: 'refresh_token',
-                refresh_token: refreshToken,
-            };
-
-            const spotifyResponse = await axios.post(
-                'https://accounts.spotify.com/api/token',
-                querystring.stringify(tokenParams),
-                {
-                    headers: {
-                        'Content-Type': 'application/x-www-form-urlencoded',
-                        'Authorization': `Basic ${Buffer.from(`${clientId}:${clientSecret}`).toString('base64')}`,
-                    },
-                },
-            );
-
-            // 4. Update tokens if new ones were returned
-            const newAccessToken = spotifyResponse.data.access_token;
-            const newRefreshToken = spotifyResponse.data.refresh_token;
-            // Spotify may not always return a new refresh token
-
-            // 5. Update the database
-            const updateFields: { spotifyAccessToken: string; spotifyRefreshToken?: string } = {
-                spotifyAccessToken: newAccessToken,
-            };
-            if (newRefreshToken) {
-                updateFields.spotifyRefreshToken = newRefreshToken;
-            }
-
-            await UserModel.findOneAndUpdate(
-                { username },
-                {
-                    $set: updateFields,
-                },
-                { new: true },
-            );
-
-            // 6. Return the updated tokens (or handle as needed)
-            return res.json({
-                access_token: newAccessToken,
-                refresh_token: newRefreshToken || refreshToken,
-                message: 'Spotify access token refreshed successfully',
-            });
-        } catch (error) {
-            if (error instanceof Error) {
-                return res.status(500).json({ error: error.message });
-            }
-            return res.status(500).json({ error: 'Unknown error refreshing Spotify token' });
-        }
-    };
-
-    /**
-     * Fetches a user's Spotify playlists
-     *
-     * @param req The HTTP request object containing the username in the request body
-     * @param res The HTTP response object used to send the status of the function
-     *
-     * * */
-    const getSpotifyPlaylists = async (req: Request, res: Response) => {
-
-        try {
-            const { access_token: accessToken } = req.body;
-
-            const playlistResponse = await axios.get(`https://api.spotify.com/v1/me/playlists`, {
-                headers: {
-                    Authorization: `Bearer ${accessToken}`,
-                },
-            });
-
-            res.status(200).json(playlistResponse.data.items);
-        } catch (error) {
-            res.status(500).json({ error: 'Error fetching Spotify playlists controller' });
-        }
-
-    };
-
-
-    router.get('/auth/spotify', initiateLogin);
-    router.get('/auth/callback', callbackFunc);
-    router.patch('/disconnect', disconnectSpotify);
-    router.post('/auth/refresh', refreshSpotifyToken);
-    router.post('/getPlaylists', getSpotifyPlaylists);
     return router;
 };
 
