--- conflicted
+++ resolved
@@ -6,11 +6,8 @@
   UserByUsernameRequest,
   FakeSOSocket,
   UpdateBiographyRequest,
-<<<<<<< HEAD
   UpdatePrivacySettingsRequest,
-=======
   UpdateOnlineStatusRequest,
->>>>>>> d4aba217
 } from '../types/types';
 import {
   deleteUserByUsername,
@@ -303,7 +300,6 @@
     }
   };
 
-<<<<<<< HEAD
   /**
    * Updates a user's privacy settings.
    * @param req The request containing the username and privacy settings in the body.
@@ -328,7 +324,23 @@
         username,
         privacySettings,
       );
-=======
+
+      if ('error' in updatedUser) {
+        throw new Error(updatedUser.error);
+      }
+
+      // Emit socket event for real-time updates
+      socket.emit('userUpdate', {
+        user: updatedUser,
+        type: 'updated',
+      });
+
+      res.status(200).json(updatedUser);
+    } catch (error) {
+      res.status(500).send(`Error when updating privacy settings: ${error}`);
+    }
+  };
+
   const updateOnlineStatus = async (
     req: UpdateOnlineStatusRequest,
     res: Response,
@@ -342,16 +354,11 @@
       const { username, onlineStatus } = req.body;
 
       const updatedUser = await updateUser(username, { onlineStatus });
->>>>>>> d4aba217
 
       if ('error' in updatedUser) {
         throw new Error(updatedUser.error);
       }
 
-<<<<<<< HEAD
-      // Emit socket event for real-time updates
-=======
->>>>>>> d4aba217
       socket.emit('userUpdate', {
         user: updatedUser,
         type: 'updated',
@@ -359,11 +366,7 @@
 
       res.status(200).json(updatedUser);
     } catch (error) {
-<<<<<<< HEAD
-      res.status(500).send(`Error when updating privacy settings: ${error}`);
-=======
       res.status(500).send(`Error when updating online status: ${error}`);
->>>>>>> d4aba217
     }
   };
 
@@ -375,11 +378,8 @@
   router.get('/getUsers', getUsers);
   router.delete('/deleteUser/:username', deleteUser);
   router.patch('/updateBiography', updateBiography);
-<<<<<<< HEAD
   router.patch('/updatePrivacySettings', updatePrivacySettings);
-=======
   router.patch('/updateOnlineStatus', updateOnlineStatus);
->>>>>>> d4aba217
   return router;
 };
 
